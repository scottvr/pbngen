<<<<<<< HEAD
from skimage.measure import regionprops, find_contours
from skimage.measure import label as sklabel
from PIL import Image, ImageDraw, ImageFont, ImageColor
import numpy as np # keep np for type hints
import os
import random
from skimage.segmentation import watershed
from skimage.feature import peak_local_max
from typing import Optional, Union 
from numba import cuda
import math
from pathlib import Path

_PBNPY_FORCE_NUMPY_ENV = os.environ.get("PBNPY_FORCE_NUMPY", "0").lower()
FORCE_NUMPY_BACKEND = _PBNPY_FORCE_NUMPY_ENV in ["1", "true", "yes"]

if FORCE_NUMPY_BACKEND:
    xp = np 
    import scipy.ndimage 
    ndi_xp = scipy.ndimage
    GPU_ENABLED = False
else:
    try:
        import cupy as xp
        import cupyx.scipy.ndimage as ndi_xp
        if xp.cuda.is_available():
            try:
                GPU_ENABLED 
            except NameError:
                GPU_ENABLED = True
        else:
            import numpy as xp_fallback 
            import scipy.ndimage as ndi_xp_fallback
            xp = xp_fallback
            ndi_xp = ndi_xp_fallback
            GPU_ENABLED = False
    except ImportError:
        import numpy as xp_fallback
        import scipy.ndimage as ndi_xp_fallback
        xp = xp_fallback
        ndi_xp = ndi_xp_fallback
        GPU_ENABLED = False

@cuda.jit
def scan_rows_kernel_for_gpu(matrix_in_gpu, counts_out_gpu, num_cols):
    row_idx = cuda.grid(1)
    if row_idx < matrix_in_gpu.shape[0]:
        if num_cols > 0:
            counts_out_gpu[row_idx, num_cols - 1] = matrix_in_gpu[row_idx, num_cols - 1]
            for i in range(num_cols - 2, -1, -1):
                if matrix_in_gpu[row_idx, i] == 1:
                    counts_out_gpu[row_idx, i] = counts_out_gpu[row_idx, i + 1] + 1
                else:
                    counts_out_gpu[row_idx, i] = 0


def blobbify_region(region_mask: xp.ndarray, min_blob_area: int, max_blob_area: int) -> list[xp.ndarray]:
    if not xp.any(region_mask):
        return []
    output_blob_masks = []
    processing_queue = []
    if xp.__name__ == 'cupy':
        numpy_region_mask_for_sklabel = xp.asnumpy(region_mask)
    else:
        numpy_region_mask_for_sklabel = region_mask
    numpy_labeled_array = sklabel(numpy_region_mask_for_sklabel, connectivity=1, background=0)
    labeled_initial_components = xp.asarray(numpy_labeled_array)
    if xp.__name__ == 'cupy':
        numpy_labeled_for_props = xp.asnumpy(labeled_initial_components)
    else:
        numpy_labeled_for_props = labeled_initial_components
    props_initial_components = regionprops(numpy_labeled_for_props)

    for props in props_initial_components:
        if props.area > 0:
            component_mask = (labeled_initial_components == props.label).astype(xp.uint8)
            processing_queue.append(component_mask)

    while processing_queue:
        current_mask = processing_queue.pop(0)
        current_area = xp.sum(current_mask)
        if current_area == 0: continue
        if current_area <= max_blob_area:
            output_blob_masks.append(current_mask)
        else:
            distance = ndi_xp.distance_transform_edt(current_mask)
            min_dist_for_peaks = max(3, int(xp.sqrt(max_blob_area) / 3.0))
            num_desired_blobs = max(2, int(xp.ceil(current_area / max_blob_area)))
            if xp.__name__ == 'cupy':
                distance_for_peak_local_max = xp.asnumpy(distance)
                labels_for_peak_local_max = xp.asnumpy(current_mask)
            else:
                distance_for_peak_local_max = distance
                labels_for_peak_local_max = current_mask
            local_maxi_coords_np = peak_local_max(
                distance_for_peak_local_max,
                min_distance=min_dist_for_peaks,
                labels=labels_for_peak_local_max,
                num_peaks=num_desired_blobs * 2
            )
            local_maxi_coords = xp.asarray(local_maxi_coords_np) 
            if local_maxi_coords.shape[0] < 2:
                output_blob_masks.append(current_mask)
                continue
            markers_bool_mask = xp.zeros(distance.shape, dtype=bool)
            if local_maxi_coords.size > 0: 
                markers_bool_mask[tuple(local_maxi_coords.T)] = True

            markers_labeled, num_marker_features = ndi_xp.label(markers_bool_mask)
            if num_marker_features < 2 :
                output_blob_masks.append(current_mask)
                continue
            if xp.__name__ == 'cupy':
                image_for_watershed_np = xp.asnumpy(-distance)
                markers_for_watershed_np = xp.asnumpy(markers_labeled)
                mask_for_watershed_np = xp.asnumpy(current_mask)
            else:
                image_for_watershed_np = -distance
                markers_for_watershed_np = markers_labeled
                mask_for_watershed_np = current_mask
            connectivity_val = 2
            watershed_segments_np = watershed(
                image_for_watershed_np,
                markers=markers_for_watershed_np,
                connectivity=connectivity_val,
                mask=mask_for_watershed_np
            )
            watershed_segments = xp.asarray(watershed_segments_np)
            unique_segment_labels = xp.unique(watershed_segments)
            num_actual_segments_created = 0
            for seg_label in unique_segment_labels:
                if seg_label == 0: continue
                segment_mask = (watershed_segments == seg_label).astype(xp.uint8)
                if xp.sum(segment_mask) > 0:
                    processing_queue.append(segment_mask)
                    num_actual_segments_created +=1
            if num_actual_segments_created <= 1 and current_area > max_blob_area:
                output_blob_masks.append(current_mask)
    final_masks = [mask for mask in output_blob_masks if xp.any(mask)]
    return final_masks

def make_label(x, y, value, font_size, region_area):
    return {
        "position": (x, y),
        "value": str(value),
        "font_size": font_size,
        "region_area": region_area
    }

def do_bboxes_overlap(box1: tuple[float, float, float, float],
                      box2: tuple[float, float, float, float],
                      margin: float = 1.0) -> bool:
    return not (box1[2] + margin < box2[0] or
                box1[0] - margin > box2[2] or
                box1[3] + margin < box2[1] or
                box1[1] - margin > box2[3])

def get_font_for_label(label_data: dict, font_path_str: Optional[str], default_font_size_from_cli: int) -> ImageFont.FreeTypeFont:
    font_sz = label_data.get("font_size", default_font_size_from_cli)
    font_to_use = None
    if font_path_str and os.path.isfile(font_path_str):
        try:
            font_to_use = ImageFont.truetype(font_path_str, font_sz)
        except IOError:
            pass
    if font_to_use is None:
        try:
            font_to_use = ImageFont.truetype("arial.ttf", font_sz)
        except IOError:
            try:
                font_to_use = ImageFont.load_default(size=font_sz)
            except TypeError:
                font_to_use = ImageFont.load_default()
            except AttributeError:
                 font_to_use = ImageFont.load_default()
    return font_to_use

def calculate_label_screen_bbox(label_data: dict, font_object: ImageFont.FreeTypeFont,
                                dummy_draw_context: ImageDraw.ImageDraw,
                                additional_nudge_pixels_up: float = 0.0) -> tuple[float, float, float, float]:
    lx, ly = label_data["position"]
    text_val = str(label_data["value"])
    text_w, text_h = 0, 0 
    try:
        bbox_at_origin = font_object.getbbox(text_val)
        text_w = bbox_at_origin[2] - bbox_at_origin[0]
        text_h = bbox_at_origin[3] - bbox_at_origin[1]
    except AttributeError:
        try:
            bbox_pil = dummy_draw_context.textbbox((0, 0), text_val, font=font_object)
            text_w = bbox_pil[2] - bbox_pil[0]
            text_h = bbox_pil[3] - bbox_pil[1]
        except AttributeError: 
            font_sz = label_data.get("font_size", 10)
            text_w = font_sz * len(text_val) * 0.6 
            text_h = font_sz 
    effective_y_center = float(ly) - additional_nudge_pixels_up
    x1 = float(lx) - text_w / 2.0
    y1 = effective_y_center - text_h / 2.0
    x2 = x1 + text_w
    y2 = y1 + text_h
    return (x1, y1, x2, y2)

def resolve_label_collisions(
    primitives_list: list[dict],
    font_path_str: Optional[str],
    default_font_size_for_fallback: int,
    additional_nudge_pixels_up: float = 0.0,
    strategy: str = "fewest_neighbors_then_area",
    neighbor_radius_factor: float = 3.0
) -> list[dict]:
    all_labels_initial_data = []
    dummy_image = Image.new("RGB", (1, 1))
    draw_context_for_bbox_calc = ImageDraw.Draw(dummy_image)
    label_id_counter = 0
    for prim_idx, primitive in enumerate(primitives_list):
        palette_idx_for_prim = primitive["palette_index"]
        for label_data in primitive["labels"]:
            label_data["id"] = label_id_counter
            font_obj = get_font_for_label(label_data, font_path_str, default_font_size_for_fallback)
            bbox_coords = calculate_label_screen_bbox(
                label_data, font_obj, draw_context_for_bbox_calc, additional_nudge_pixels_up
            )
            current_label_info = {
                "id": label_id_counter,
                "original_primitive_idx": prim_idx,
                "original_label_obj": label_data,
                "pos_x": float(label_data["position"][0]),
                "pos_y": float(label_data["position"][1]),
                "font_size": float(label_data.get("font_size", default_font_size_for_fallback)),
                "palette_index": palette_idx_for_prim,
                "region_area": float(label_data.get("region_area", 0.0)),
                "bbox_x1": bbox_coords[0], "bbox_y1": bbox_coords[1],
                "bbox_x2": bbox_coords[2], "bbox_y2": bbox_coords[3],
            }
            all_labels_initial_data.append(current_label_info)
            label_id_counter += 1
    if not all_labels_initial_data: return primitives_list
    num_labels = len(all_labels_initial_data)
    xp_ids = xp.array([l["id"] for l in all_labels_initial_data], dtype=int)
    xp_pos_x = xp.array([l["pos_x"] for l in all_labels_initial_data], dtype=float)
    xp_pos_y = xp.array([l["pos_y"] for l in all_labels_initial_data], dtype=float)
    xp_font_sizes = xp.array([l["font_size"] for l in all_labels_initial_data], dtype=float)
    xp_palette_indices = xp.array([l["palette_index"] for l in all_labels_initial_data], dtype=int)
    xp_region_areas = xp.array([l["region_area"] for l in all_labels_initial_data], dtype=float)
    xp_bboxes = xp.array(
        [[l["bbox_x1"], l["bbox_y1"], l["bbox_x2"], l["bbox_y2"]] for l in all_labels_initial_data],
        dtype=float
    )
    dx = xp_pos_x[:, None] - xp_pos_x[None, :]
    dy = xp_pos_y[:, None] - xp_pos_y[None, :]
    distances = xp.hypot(dx, dy)
    radii_for_neighbors = xp_font_sizes * neighbor_radius_factor
    same_palette_mask = (xp_palette_indices[:, None] == xp_palette_indices[None, :])
    identity_matrix = xp.eye(num_labels, dtype=bool) 
    not_self_mask = ~identity_matrix
    is_within_radius_mask = (distances < radii_for_neighbors[:, None])
    is_neighbor_mask = is_within_radius_mask & same_palette_mask & not_self_mask
    xp_neighbor_counts = xp.sum(is_neighbor_mask, axis=1)
    
    keys_for_lexsort: Union[tuple[xp.ndarray, ...], xp.ndarray] 
    if strategy == "smallest_area_only":
        sorted_indices = xp.argsort(xp_region_areas)
    elif strategy == "fewest_neighbors_only":
        sorted_indices = xp.argsort(xp_neighbor_counts)
    elif strategy == "smallest_area_then_neighbors":
        if GPU_ENABLED and hasattr(xp, 'stack'): 
            keys_for_lexsort = xp.stack((xp_neighbor_counts, xp_region_areas), axis=0)
        else: 
            keys_for_lexsort = (xp_neighbor_counts, xp_region_areas)
        sorted_indices = xp.lexsort(keys_for_lexsort)
    else: 
        if GPU_ENABLED and hasattr(xp, 'stack'): 
            keys_for_lexsort = xp.stack((xp_region_areas, xp_neighbor_counts), axis=0)
        else: 
            keys_for_lexsort = (xp_region_areas, xp_neighbor_counts)
        sorted_indices = xp.lexsort(keys_for_lexsort)

    final_kept_label_ids = set()
    placed_bboxes_tuples = []
    sorted_indices_np = xp.asnumpy(sorted_indices) if GPU_ENABLED else sorted_indices
    for i in sorted_indices_np:
        candidate_bbox_coords = tuple(xp_bboxes[i].tolist()) 
        has_collision = False
        for placed_bbox_tuple in placed_bboxes_tuples:
            if do_bboxes_overlap(candidate_bbox_coords, placed_bbox_tuple, margin=1):
                has_collision = True; break
        if not has_collision:
            final_kept_label_ids.add(int(xp_ids[i].item()) if hasattr(xp_ids[i], 'item') else int(xp_ids[i]))
            placed_bboxes_tuples.append(candidate_bbox_coords)
    for primitive_data in primitives_list:
        kept_labels_for_this_primitive = []
        for label_obj_in_primitive in primitive_data["labels"]:
            if label_obj_in_primitive.get("id") in final_kept_label_ids:
                kept_labels_for_this_primitive.append(label_obj_in_primitive)
        primitive_data["labels"] = kept_labels_for_this_primitive
    return primitives_list

def find_stable_label_pixel(region_mask: xp.ndarray) -> tuple[int, int]:
    h, w = region_mask.shape
    if xp.sum(region_mask) == 0: return (w // 2, h // 2)
    def _scan_runs_rowwise_left_to_right(matrix_rows: xp.ndarray) -> xp.ndarray:
        num_rows, num_cols = matrix_rows.shape
        counts = xp.zeros_like(matrix_rows, dtype=xp.int32)
        if num_cols == 0: return counts
        if GPU_ENABLED and xp.__name__ == 'cupy':
            matrix_for_kernel = matrix_rows.astype(xp.uint8) if matrix_rows.dtype == bool else matrix_rows
            threads_per_block = 256
            blocks_per_grid = (num_rows + (threads_per_block - 1)) // threads_per_block
            scan_rows_kernel_for_gpu[blocks_per_grid, threads_per_block](matrix_for_kernel, counts, num_cols)
        else:
            matrix_int = matrix_rows.astype(int)
            counts[:, num_cols - 1] = matrix_int[:, num_cols - 1]
            for i in range(num_cols - 2, -1, -1):
                counts[:, i] = (counts[:, i + 1] + 1) * matrix_int[:, i]
        return counts
    counts_r = _scan_runs_rowwise_left_to_right(region_mask)
    counts_l = xp.fliplr(_scan_runs_rowwise_left_to_right(xp.fliplr(region_mask)))
    mask_T = region_mask.T
    counts_d = _scan_runs_rowwise_left_to_right(mask_T).T
    counts_u = xp.fliplr(_scan_runs_rowwise_left_to_right(xp.fliplr(mask_T))).T
    score_val_r = xp.maximum(0, counts_r - 1)
    score_val_l = xp.maximum(0, counts_l - 1)
    score_val_d = xp.maximum(0, counts_d - 1)
    score_val_u = xp.maximum(0, counts_u - 1)
    scores = score_val_r * score_val_l * score_val_d * score_val_u
    flat_idx = xp.argmax(scores)
    best_y_xp, best_x_xp = xp.unravel_index(flat_idx, scores.shape)
    return (int(best_x_xp.item()), int(best_y_xp.item()))

def interpolate_contour(contour: list[tuple[float,float]], step: float = 0.5) -> list[tuple[float,float]]:
    dense = []
    if not contour or len(contour) < 2 : return contour
    for i in range(len(contour) - 1):
        x0, y0 = contour[i]
        x1, y1 = contour[i+1]
        dist = np.hypot(x1 - x0, y1 - y0)
        num_steps = max(1, int(dist / step))
        for j in range(num_steps):
            t = j / float(num_steps)
            x = x0 + t * (x1 - x0)
            y = y0 + t * (y1 - y0)
            dense.append((x, y))
    dense.append(contour[-1])
    return dense

def render_raster_from_primitives(
    canvas_size: tuple[int, int],
    primitives: list[dict],
    font_path: Optional[Path] = None,
    additional_nudge_pixels_up: float = 0.0,
    label_text_color: str = "#88ddff",
    outline_color_str_hex: str = "#88ddff"
) -> Image.Image:
    width, height = canvas_size
    output_img = Image.new("RGB", (width, height), color=(255, 255, 255))
    draw = ImageDraw.Draw(output_img)
    
    # Convert hex string outline color to RGB tuple for Pillow
    try:
        outline_render_color_rgb = ImageColor.getrgb(outline_color_str_hex)
    except ValueError:
        # Fallback if the color string is invalid (though Typer might catch some upstream)
        print(f"Warning: Invalid outline color string '{outline_color_str_hex}' for raster. Defaulting to blue.")
        outline_render_color_rgb = (102, 204, 255) # Original hardcoded blue

    font_path_str = str(font_path) if font_path else None

    for region_primitive in primitives:
        # Draw outlines
        for contour_points_list in region_primitive.get("outline", []):
            if len(contour_points_list) > 1:
                 draw.line(contour_points_list, fill=outline_render_color_rgb, width=1) 
            elif contour_points_list:
                 draw.point(contour_points_list[0], fill=outline_render_color_rgb)        

        # Draw text labels
        for label_data in region_primitive["labels"]:
            default_render_font_size = label_data.get("font_size", 10) 
            font_to_use = get_font_for_label(label_data, font_path_str, default_render_font_size)
            lx, ly = label_data["position"]
            text_value = str(label_data["value"])
            
            # This is the y-coordinate around which "mm" anchor should center vertically
            effective_y_center_for_anchor = float(ly) - additional_nudge_pixels_up 
            
            try:
                # Attempt to use "mm" (middle-middle) anchor if available
                draw.text((float(lx), effective_y_center_for_anchor), text_value,
                          font=font_to_use, fill=label_text_color, anchor="mm") 
            except (TypeError, AttributeError, ValueError): # Fallback for older Pillow or if anchor="mm" fails
                # Manually calculate position to simulate middle anchor
                text_width, text_height = 0, 0
                try: # Try getbbox first (Pillow 9.2.0+)
                    bbox_pil = font_to_use.getbbox(text_value)
                    text_width = bbox_pil[2] - bbox_pil[0]
                    text_height = bbox_pil[3] - bbox_pil[1]
                except AttributeError: # Fallback to textbbox (older Pillow)
                    try:
                        bbox_pil = draw.textbbox((0,0), text_value, font=font_to_use) # x,y don't matter for textbbox for size
                        text_width = bbox_pil[2] - bbox_pil[0]
                        text_height = bbox_pil[3] - bbox_pil[1]
                    except AttributeError: # Ultimate fallback if font methods fail
                         font_sz_fallback = label_data.get("font_size", 10)
                         text_width = font_sz_fallback * len(text_value) * 0.6 # Rough estimate
                         text_height = font_sz_fallback # Rough estimate
                
                # Calculate top-left for drawing
                draw_x = float(lx) - (text_width / 2.0)
                draw_y = effective_y_center_for_anchor - (text_height / 2.0)
                
                draw.text((draw_x, draw_y), text_value,
                          font=font_to_use, fill=label_text_color) 
    return output_img

def blobbify_primitives(primitives, img_shape, min_blob_area, max_blob_area, fixed_font_size, interpolate_contours=True):
    h, w = img_shape
    new_primitives = []
    processed_masks_for_blobs = []
    region_id_counter = 0
    for region_primitive in primitives:
        color = region_primitive["color"]
        outlines = region_primitive.get("outline", [])
        if not outlines: continue
        mask_img = Image.new("1", (w, h), 0)
        draw_mask = ImageDraw.Draw(mask_img)
        for contour in outlines:
            if contour and len(contour) > 1:
                draw_mask.polygon(contour, outline=1, fill=1)
        current_region_mask = xp.array(mask_img, dtype=xp.uint8)
        if not xp.any(current_region_mask): continue
        blobs = blobbify_region(current_region_mask, min_blob_area, max_blob_area)
        for blob_mask_array in blobs:
            if not xp.any(blob_mask_array): continue
            if xp.__name__ == 'cupy':
                blob_mask_for_sklabel_np = xp.asnumpy(blob_mask_array)
            else:
                blob_mask_for_sklabel_np = blob_mask_array
            sub_labeled_array_np = sklabel(blob_mask_for_sklabel_np, connectivity=1)
            props_for_loop = regionprops(sub_labeled_array_np)
            for sub_region_props in props_for_loop:
                area = sub_region_props.area
                current_sub_mask_np_comparison = (sub_labeled_array_np == sub_region_props.label)
                current_sub_mask = xp.asarray(current_sub_mask_np_comparison, dtype=xp.uint8)
                if area < 1: continue
                mask_entry = {
                    "mask": current_sub_mask, "area": area, "color": color,
                    "palette_index": region_primitive["palette_index"],
                    "region_id": region_id_counter,
                }
                processed_masks_for_blobs.append(mask_entry)
                region_id_counter += 1
    final_kept_blobs = []
    used_blob_ids = set()
    temp_small_blobs = []
    for blob_info in processed_masks_for_blobs:
        if blob_info["area"] >= min_blob_area:
            final_kept_blobs.append(blob_info)
            used_blob_ids.add(blob_info["region_id"])
        else:
            temp_small_blobs.append(blob_info)
    for small_blob_info in temp_small_blobs:
        if small_blob_info["region_id"] in used_blob_ids: continue
        current_mask_small_blob = small_blob_info["mask"] # Renamed for clarity
        dilated_mask = ndi_xp.binary_dilation(current_mask_small_blob, iterations=1, brute_force=True)
        best_match_target = None
        potential_merge_targets = []
        # Iterate over a combined list of already kept large blobs and other small, unused blobs
        candidate_targets = final_kept_blobs + [
            b for b in temp_small_blobs 
            if b["region_id"] != small_blob_info["region_id"] and b["region_id"] not in used_blob_ids
        ]
        for target_blob_info in candidate_targets:
            # No need to check target_blob_info["region_id"] == small_blob_info["region_id"] here due to list comprehension
            if xp.any(dilated_mask & target_blob_info["mask"]):
                potential_merge_targets.append(target_blob_info)
        
        same_color_targets = [t for t in potential_merge_targets if t["palette_index"] == small_blob_info["palette_index"]]
        other_color_targets = [t for t in potential_merge_targets if t["palette_index"] != small_blob_info["palette_index"]]
        if same_color_targets:
            best_match_target = max(same_color_targets, key=lambda t: t["area"])
        elif other_color_targets:
            best_match_target = max(other_color_targets, key=lambda t: t["area"])
        
        if best_match_target:
            target_to_update = None
            # Find the actual list (final_kept_blobs or temp_small_blobs) and update the item
            found_in_kept = False
            for i, k_blob in enumerate(final_kept_blobs):
                if k_blob["region_id"] == best_match_target["region_id"]:
                    final_kept_blobs[i]["mask"] = ((final_kept_blobs[i]["mask"] | current_mask_small_blob) > 0).astype(xp.uint8)
                    final_kept_blobs[i]["area"] = xp.sum(final_kept_blobs[i]["mask"])
                    target_to_update = final_kept_blobs[i] # Reference for logging or further checks
                    found_in_kept = True
                    break
            if not found_in_kept:
                for i, t_blob in enumerate(temp_small_blobs):
                    if t_blob["region_id"] == best_match_target["region_id"]:
                        temp_small_blobs[i]["mask"] = ((temp_small_blobs[i]["mask"] | current_mask_small_blob) > 0).astype(xp.uint8)
                        temp_small_blobs[i]["area"] = xp.sum(temp_small_blobs[i]["mask"])
                        target_to_update = temp_small_blobs[i]
                        break
            
            if target_to_update: # If a merge happened
                used_blob_ids.add(small_blob_info["region_id"]) # Mark small blob as merged
            else: # Failsafe if target somehow wasn't found in lists (should not happen)
                if small_blob_info["region_id"] not in used_blob_ids: 
                    final_kept_blobs.append(small_blob_info)
                    used_blob_ids.add(small_blob_info["region_id"])
        else: # No neighbor to merge with
            if small_blob_info["region_id"] not in used_blob_ids:
                 final_kept_blobs.append(small_blob_info)
                 used_blob_ids.add(small_blob_info["region_id"])

    # Consolidate: start with blobs that were initially large enough or grew large enough in temp_small_blobs
    # Then filter by min_blob_area
    consolidated_blobs = [b for b in final_kept_blobs if b["region_id"] not in used_blob_ids or b["area"] >= min_blob_area]
    for b_info in temp_small_blobs: # Check small blobs that might have grown by merging
        if b_info["region_id"] not in used_blob_ids and b_info["area"] >= min_blob_area:
            consolidated_blobs.append(b_info)
            # No need to add to used_blob_ids here, as this is final collection

    seen_ids_final = set()
    final_blobs_for_primitives = []
    for b in consolidated_blobs: # Renamed from final_blobs_for_primitives_pass1
        current_mask_sum = xp.sum(b["mask"]) # Get current sum
        if b["region_id"] not in seen_ids_final and current_mask_sum >= min_blob_area : 
            b["area"] = current_mask_sum # Ensure area field is up-to-date
            final_blobs_for_primitives.append(b)
            seen_ids_final.add(b["region_id"])

    for blob_data in final_blobs_for_primitives:
        current_blob_mask = blob_data["mask"]
        # Area has been updated just before this loop, so blob_data["area"] is current
        if not xp.any(current_blob_mask) or blob_data["area"] < min_blob_area : continue # Re-check area
        if xp.__name__ == 'cupy':
            current_blob_mask_np = xp.asnumpy(current_blob_mask)
        else:
            current_blob_mask_np = current_blob_mask
        contours_list_np = find_contours(current_blob_mask_np, level=0.5)
        if not contours_list_np: continue
        dense_outlines = []
        for contour_path in contours_list_np:
            if contour_path.ndim != 2 or contour_path.shape[1] != 2: continue 
            flipped_path = [(x, y) for y, x in contour_path] 
            dense_path = interpolate_contour(flipped_path, step=0.5) if interpolate_contours else flipped_path
            outline_coords = [(int(xf), int(yf)) for xf, yf in dense_path if 0 <= int(xf) < w and 0 <= int(yf) < h]
            if outline_coords and len(outline_coords) > 1:
                dense_outlines.append(outline_coords)
        if not dense_outlines: continue
        sx, sy = find_stable_label_pixel(current_blob_mask)
        label_obj = make_label(
            sx, sy, blob_data["palette_index"], fixed_font_size, 
            region_area=blob_data["area"] # Use the updated area
        )
        new_primitives.append({
            "outline": dense_outlines, "labels": [label_obj],
            "region_id": f'blob_{blob_data["region_id"]}', "color": blob_data["color"],
            "palette_index": blob_data["palette_index"],
        })
    return new_primitives

def _check_label_fit_percentage(
    label_to_check: dict,
    region_mask_for_fit: xp.ndarray,
    img_width: int,
    img_height: int,
    font_path_str_for_fit: Optional[str],
    dummy_draw_context_for_fit: ImageDraw.ImageDraw,
    nudge_for_fit: float
) -> float:
    """Helper function to calculate the percentage of a label's bbox outside the region_mask."""
    # Ensure font_size is an int for ImageFont
    font_size_for_check = int(label_to_check.get("font_size", 10)) # Default to 10 if missing
    label_data_for_font = label_to_check.copy()
    label_data_for_font["font_size"] = font_size_for_check # Ensure it's using the int value

    font_obj = get_font_for_label(label_data_for_font, font_path_str_for_fit, font_size_for_check)
    l_bbox_x1, l_bbox_y1, l_bbox_x2, l_bbox_y2 = calculate_label_screen_bbox(
        label_to_check, font_obj, dummy_draw_context_for_fit, nudge_for_fit
    )
    pixels_in_bbox_total = 0
    pixels_in_bbox_and_region_mask = 0
    scan_x_start = max(0, int(math.floor(l_bbox_x1)))
    scan_x_end = min(img_width, int(math.ceil(l_bbox_x2)))
    scan_y_start = max(0, int(math.floor(l_bbox_y1)))
    scan_y_end = min(img_height, int(math.ceil(l_bbox_y2)))

    percentage_outside = 100.0
    if scan_x_start < scan_x_end and scan_y_start < scan_y_end:
        for y_scan in range(scan_y_start, scan_y_end):
            for x_scan in range(scan_x_start, scan_x_end):
                if (l_bbox_x1 <= x_scan + 0.5 < l_bbox_x2 and
                    l_bbox_y1 <= y_scan + 0.5 < l_bbox_y2):
                    pixels_in_bbox_total += 1
                    if region_mask_for_fit[y_scan, x_scan]: # Check on xp array
                        pixels_in_bbox_and_region_mask += 1
        if pixels_in_bbox_total > 0:
            percentage_outside = (1.0 - (pixels_in_bbox_and_region_mask / float(pixels_in_bbox_total))) * 100.0
    return percentage_outside


def collect_region_primitives(
        input_path, palette, font_size=None, font_path: Optional[Path] = None, # Use Path for font_path
        tile_spacing=None,
        min_region_area=50,
        label_strategy="diagonal",
        small_region_label_strategy="stable",
        additional_nudge_pixels_up=0,
        interpolate_contours=True,
        min_font_size_for_scaling: int = 6,
        enable_font_scaling: bool = True # New parameter for toggling
        ):
    image = Image.open(input_path) # No convert("RGB") here, let downstream handle if needed or ensure input is RGB
    img_data = xp.array(image.convert("RGB")) # Convert to RGB before making xp array
    height, width = img_data.shape[:2]
    primitives = []
    region_id_counter = 0
    dummy_img_for_bbox_calc = Image.new("L", (1,1)) # Greyscale is fine for bbox
    dummy_draw_context = ImageDraw.Draw(dummy_img_for_bbox_calc)
    
    # Convert font_path (Path object) to string for os.path.isfile and ImageFont
    font_path_str = str(font_path) if font_path and isinstance(font_path, Path) else None

    base_font_size_for_calc = font_size if font_size is not None else 10
    representative_text = "8"
    if palette is not None and len(palette) > 0:
        max_idx = len(palette) -1 # Max index in the palette
        if max_idx < 10: representative_text = "8"
        elif max_idx < 100: representative_text = "88"
        else: representative_text = "888"

    font_for_measurement = None
    if font_path_str and os.path.isfile(font_path_str): # Check if string path is a file
        try: font_for_measurement = ImageFont.truetype(font_path_str, base_font_size_for_calc)
        except IOError: pass # Font file issue, will fallback
    if font_for_measurement is None: # Fallback to default system font
        try: font_for_measurement = ImageFont.load_default(size=base_font_size_for_calc)
        except TypeError: font_for_measurement = ImageFont.load_default() # Older Pillow
        # except AttributeError: font_for_measurement = ImageFont.load_default() # Pillow 10+

    label_w_est, label_h_est = 0,0 # Initialize
    try:
        if hasattr(font_for_measurement, 'getbbox'): # Pillow 9.2.0+
             # For getbbox, text is drawn starting at (0,0) by default convention for measurement
            text_bbox_m = font_for_measurement.getbbox(representative_text)
        else: # Older Pillow using textbbox
            text_bbox_m = dummy_draw_context.textbbox((0,0), representative_text, font=font_for_measurement)
        label_w_est = text_bbox_m[2] - text_bbox_m[0]
        label_h_est = text_bbox_m[3] - text_bbox_m[1]
    except (AttributeError, TypeError): # Further fallback if font issues
        label_w_est = base_font_size_for_calc * 0.6 * len(representative_text) # Rough estimate
        label_h_est = base_font_size_for_calc # Rough estimate

    label_w_est = max(1, label_w_est); label_h_est = max(1, label_h_est)
    dynamic_min_area_for_font = (label_w_est * label_h_est) * 2.5 # Heuristic factor
    dynamic_min_area_for_font = max(dynamic_min_area_for_font, 25) # Absolute floor for dynamic calc
    
    # actual_min_filter_area is the larger of user-provided min_region_area (or its default 50)
    # and the dynamically calculated area needed for a label.
    actual_min_filter_area = max(min_region_area, int(dynamic_min_area_for_font))

    for idx, color_rgb_val in enumerate(palette):
        color_val_on_device = xp.asarray(color_rgb_val, dtype=img_data.dtype)
        mask = xp.all(img_data == color_val_on_device.reshape(1, 1, 3), axis=-1).astype(xp.uint8)
        if not xp.any(mask): continue

        labeled_array_on_device: xp.ndarray
        num_features: int
        structure_4conn = xp.array([[0,1,0],[1,1,1],[0,1,0]], dtype=bool)
        
        if GPU_ENABLED:
             labeled_array_on_device, num_features = ndi_xp.label(mask, structure=structure_4conn)
        else:
             labeled_array_on_device, num_features = ndi_xp.label(mask, structure=structure_4conn) # SciPy also accepts structure

        if num_features == 0: continue
        
        labeled_array_for_regionprops_np: np.ndarray = xp.asnumpy(labeled_array_on_device) if GPU_ENABLED else labeled_array_on_device
        
        for region_props in regionprops(labeled_array_for_regionprops_np):
            if region_props.area < actual_min_filter_area: continue
            # Skip if region is essentially the whole image (background-like)
            if region_props.area > 0.95 * (width * height) : continue # Example threshold
            
            region_mask = (labeled_array_on_device == region_props.label).astype(xp.uint8)
            
            region_mask_for_contours_np = xp.asnumpy(region_mask) if GPU_ENABLED else region_mask
            contours = find_contours(region_mask_for_contours_np, level=0.5)
            if not contours: continue

            minr, minc, maxr, maxc = region_props.bbox
            outlines: List[List[Tuple[int, int]]] = [] # Type hint
            for contour_path_np in contours: # contour_path is a NumPy array
                if contour_path_np.ndim != 2 or contour_path_np.shape[1] != 2: continue
                # find_contours returns (row, col) which is (y, x)
                flipped_path = [(x, y) for y, x in contour_path_np] 
                dense_path = interpolate_contour(flipped_path, step=0.5) if interpolate_contours else flipped_path
                # Ensure coordinates are integers and within canvas bounds
                outline_coords = [(int(xf), int(yf)) for xf, yf in dense_path if 0 <= int(xf) < width and 0 <= int(yf) < height]
                if outline_coords and len(outline_coords) > 1: # Need at least 2 points for a line
                    outlines.append(outline_coords)
            if not outlines: continue

            local_font_size = font_size if font_size is not None else 10
            local_spacing_for_diagonal = tile_spacing or max(8, min(maxc - minc, maxr - minr) // 4)
            local_spacing_for_diagonal = max(1, local_spacing_for_diagonal) # Ensure at least 1
            
            final_labels_for_primitive: List[dict] = [] # Labels that pass all checks for this primitive
            
            # Determine which labeling strategy to use for this specific region
            region_width_bbox = maxc - minc 
            region_height_bbox = maxr - minr
            use_fallback_strategy = (region_width_bbox < local_spacing_for_diagonal or 
                                   region_height_bbox < local_spacing_for_diagonal)
            current_label_strategy_for_region = label_strategy
            if use_fallback_strategy: 
                current_label_strategy_for_region = small_region_label_strategy

            # --- Generate and Process Labels based on Strategy ---
            if current_label_strategy_for_region == "stable":
                sx_local, sy_local = find_stable_label_pixel(region_mask)
                label_candidate = make_label(sx_local, sy_local, idx, local_font_size, region_props.area)
                
                initial_percentage_outside = _check_label_fit_percentage(
                    label_candidate, region_mask, width, height, font_path_str, dummy_draw_context, additional_nudge_pixels_up
                )

                if initial_percentage_outside <= 25.0: # Fits with original font size
                    final_labels_for_primitive.append(label_candidate)
                elif enable_font_scaling: # Doesn't fit, AND font scaling is enabled for stable strategy
                    best_fit_scaled_label = None
                    # Start one step down from local_font_size, down to min_font_size_for_scaling
                    for test_font_size in range(local_font_size - 1, min_font_size_for_scaling - 1, -1):
                        if test_font_size <= 0: continue # Safety, should be caught by min_font_size_for_scaling >=1
                        
                        current_label_attempt = label_candidate.copy() # Use original candidate position
                        current_label_attempt["font_size"] = test_font_size
                        
                        percentage_outside_scaled = _check_label_fit_percentage(
                            current_label_attempt, region_mask, width, height, font_path_str, dummy_draw_context, additional_nudge_pixels_up
                        )
                        if percentage_outside_scaled <= 25.0: # Fit condition
                            best_fit_scaled_label = current_label_attempt
                            break # Found a fit, no need to try smaller fonts
                    if best_fit_scaled_label:
                        final_labels_for_primitive.append(best_fit_scaled_label)
                # If enable_font_scaling is False and initial fit failed, label is not added.

            elif current_label_strategy_for_region == "centroid":
                cy_global, cx_global = int(region_props.centroid[0]), int(region_props.centroid[1])
                label_candidate = make_label(cx_global, cy_global, idx, local_font_size, region_props.area)
                percentage_outside = _check_label_fit_percentage(
                    label_candidate, region_mask, width, height, font_path_str, dummy_draw_context, additional_nudge_pixels_up
                )
                if percentage_outside <= 25.0:
                    final_labels_for_primitive.append(label_candidate)

            elif current_label_strategy_for_region == "diagonal":
                temp_diagonal_candidates: List[dict] = []
                row_is_offset = False
                for y_coord in range(minr, maxr, local_spacing_for_diagonal):
                    current_x_offset = local_spacing_for_diagonal // 2 if row_is_offset else 0
                    for x_base_grid in range(minc, maxc, local_spacing_for_diagonal):
                        actual_x_coord = x_base_grid + current_x_offset
                        if not (0 <= actual_x_coord < width and 0 <= y_coord < height): continue
                        if region_mask[y_coord, actual_x_coord]: # Check on xp array
                            temp_diagonal_candidates.append(
                                make_label(actual_x_coord, y_coord, idx, local_font_size, region_props.area)
                            )
                    row_is_offset = not row_is_offset
                
                # Apply standard elision to each diagonal candidate (no iterative scaling here)
                for label_candidate_diag in temp_diagonal_candidates:
                    percentage_outside = _check_label_fit_percentage(
                        label_candidate_diag, region_mask, width, height, font_path_str, dummy_draw_context, additional_nudge_pixels_up
                    )
                    if percentage_outside <= 25.0:
                        final_labels_for_primitive.append(label_candidate_diag)
            
            # If current_label_strategy_for_region was "none", final_labels_for_primitive remains empty.
            
            if outlines and final_labels_for_primitive: # Check if any labels survived for this region
                 primitives.append(dict(
                    outline=outlines, labels=final_labels_for_primitive, region_id=region_id_counter,
                    color=tuple(int(c) for c in color_rgb_val), palette_index=idx,
                ))
            region_id_counter += 1
    return primitives
=======
from skimage.measure import regionprops, find_contours
from skimage.measure import label as sklabel
from PIL import Image, ImageDraw, ImageFont, ImageColor
import numpy as np # keep np for type hints
import os
import random
from skimage.segmentation import watershed
from skimage.feature import peak_local_max
from typing import Optional, Union, List, Tuple, Dict
from numba import cuda
import math
from pathlib import Path

_PBNPY_FORCE_NUMPY_ENV = os.environ.get("PBNPY_FORCE_NUMPY", "0").lower()
FORCE_NUMPY_BACKEND = _PBNPY_FORCE_NUMPY_ENV in ["1", "true", "yes"]

if FORCE_NUMPY_BACKEND:
    xp = np
    import scipy.ndimage
    ndi_xp = scipy.ndimage
    GPU_ENABLED = False
else:
    try:
        import cupy as xp
        import cupyx.scipy.ndimage as ndi_xp
        if xp.cuda.is_available():
            try:
                GPU_ENABLED
            except NameError:
                GPU_ENABLED = True
        else:
            import numpy as xp_fallback
            import scipy.ndimage as ndi_xp_fallback
            xp = xp_fallback
            ndi_xp = ndi_xp_fallback
            GPU_ENABLED = False
    except ImportError:
        import numpy as xp_fallback
        import scipy.ndimage as ndi_xp_fallback
        xp = xp_fallback
        ndi_xp = ndi_xp_fallback
        GPU_ENABLED = False

@cuda.jit
def scan_rows_kernel_for_gpu(matrix_in_gpu, counts_out_gpu, num_cols):
    row_idx = cuda.grid(1)
    if row_idx < matrix_in_gpu.shape[0]:
        if num_cols > 0:
            counts_out_gpu[row_idx, num_cols - 1] = matrix_in_gpu[row_idx, num_cols - 1]
            for i in range(num_cols - 2, -1, -1):
                if matrix_in_gpu[row_idx, i] == 1:
                    counts_out_gpu[row_idx, i] = counts_out_gpu[row_idx, i + 1] + 1
                else:
                    counts_out_gpu[row_idx, i] = 0


def blobbify_region(region_mask: xp.ndarray, min_blob_area: int, max_blob_area: int) -> list[xp.ndarray]:
    if not xp.any(region_mask):
        return []
    output_blob_masks = []
    processing_queue = []
    if xp.__name__ == 'cupy':
        numpy_region_mask_for_sklabel = xp.asnumpy(region_mask)
    else:
        numpy_region_mask_for_sklabel = region_mask
    numpy_labeled_array = sklabel(numpy_region_mask_for_sklabel, connectivity=1, background=0)
    labeled_initial_components = xp.asarray(numpy_labeled_array)
    if xp.__name__ == 'cupy':
        numpy_labeled_for_props = xp.asnumpy(labeled_initial_components)
    else:
        numpy_labeled_for_props = labeled_initial_components
    props_initial_components = regionprops(numpy_labeled_for_props)

    for props in props_initial_components:
        if props.area > 0:
            component_mask = (labeled_initial_components == props.label).astype(xp.uint8)
            processing_queue.append(component_mask)

    while processing_queue:
        current_mask = processing_queue.pop(0)
        current_area = xp.sum(current_mask)
        if current_area == 0: continue
        if current_area <= max_blob_area:
            output_blob_masks.append(current_mask)
        else:
            distance = ndi_xp.distance_transform_edt(current_mask)
            min_dist_for_peaks = max(3, int(xp.sqrt(max_blob_area) / 3.0))
            num_desired_blobs = max(2, int(xp.ceil(current_area / max_blob_area)))
            if xp.__name__ == 'cupy':
                distance_for_peak_local_max = xp.asnumpy(distance)
                labels_for_peak_local_max = xp.asnumpy(current_mask)
            else:
                distance_for_peak_local_max = distance
                labels_for_peak_local_max = current_mask
            local_maxi_coords_np = peak_local_max(
                distance_for_peak_local_max,
                min_distance=min_dist_for_peaks,
                labels=labels_for_peak_local_max,
                num_peaks=num_desired_blobs * 2
            )
            local_maxi_coords = xp.asarray(local_maxi_coords_np)
            if local_maxi_coords.shape[0] < 2:
                output_blob_masks.append(current_mask)
                continue
            markers_bool_mask = xp.zeros(distance.shape, dtype=bool)
            if local_maxi_coords.size > 0:
                markers_bool_mask[tuple(local_maxi_coords.T)] = True

            markers_labeled, num_marker_features = ndi_xp.label(markers_bool_mask)
            if num_marker_features < 2 :
                output_blob_masks.append(current_mask)
                continue
            if xp.__name__ == 'cupy':
                image_for_watershed_np = xp.asnumpy(-distance)
                markers_for_watershed_np = xp.asnumpy(markers_labeled)
                mask_for_watershed_np = xp.asnumpy(current_mask)
            else:
                image_for_watershed_np = -distance
                markers_for_watershed_np = markers_labeled
                mask_for_watershed_np = current_mask
            connectivity_val = 2
            watershed_segments_np = watershed(
                image_for_watershed_np,
                markers=markers_for_watershed_np,
                connectivity=connectivity_val,
                mask=mask_for_watershed_np
            )
            watershed_segments = xp.asarray(watershed_segments_np)
            unique_segment_labels = xp.unique(watershed_segments)
            num_actual_segments_created = 0
            for seg_label in unique_segment_labels:
                if seg_label == 0: continue
                segment_mask = (watershed_segments == seg_label).astype(xp.uint8)
                if xp.sum(segment_mask) > 0:
                    processing_queue.append(segment_mask)
                    num_actual_segments_created +=1
            if num_actual_segments_created <= 1 and current_area > max_blob_area:
                output_blob_masks.append(current_mask)
    final_masks = [mask for mask in output_blob_masks if xp.any(mask)]
    return final_masks

def make_label(x, y, value, font_size, region_area):
    return {
        "position": (x, y),
        "value": str(value),
        "font_size": font_size,
        "region_area": region_area
    }

def do_bboxes_overlap(box1: tuple[float, float, float, float],
                      box2: tuple[float, float, float, float],
                      margin: float = 1.0) -> bool:
    return not (box1[2] + margin < box2[0] or
                box1[0] - margin > box2[2] or
                box1[3] + margin < box2[1] or
                box1[1] - margin > box2[3])

def get_font_for_label(label_data: dict, font_path_str: Optional[str], default_font_size_from_cli: int) -> ImageFont.FreeTypeFont:
    font_sz = label_data.get("font_size", default_font_size_from_cli)
    font_to_use = None
    if font_path_str and os.path.isfile(font_path_str):
        try:
            font_to_use = ImageFont.truetype(font_path_str, font_sz)
        except IOError:
            pass
    if font_to_use is None:
        try:
            font_to_use = ImageFont.truetype("arial.ttf", font_sz)
        except IOError:
            try:
                font_to_use = ImageFont.load_default(size=font_sz)
            except TypeError:
                font_to_use = ImageFont.load_default()
            except AttributeError:
                 font_to_use = ImageFont.load_default()
    return font_to_use

def calculate_label_screen_bbox(label_data: dict, font_object: ImageFont.FreeTypeFont,
                                dummy_draw_context: ImageDraw.ImageDraw,
                                additional_nudge_pixels_up: float = 0.0) -> tuple[float, float, float, float]:
    lx, ly = label_data["position"]
    text_val = str(label_data["value"])
    text_w, text_h = 0, 0
    try:
        bbox_at_origin = font_object.getbbox(text_val)
        text_w = bbox_at_origin[2] - bbox_at_origin[0]
        text_h = bbox_at_origin[3] - bbox_at_origin[1]
    except AttributeError:
        try:
            bbox_pil = dummy_draw_context.textbbox((0, 0), text_val, font=font_object)
            text_w = bbox_pil[2] - bbox_pil[0]
            text_h = bbox_pil[3] - bbox_pil[1]
        except AttributeError:
            font_sz = label_data.get("font_size", 10)
            text_w = font_sz * len(text_val) * 0.6
            text_h = font_sz
    effective_y_center = float(ly) - additional_nudge_pixels_up
    x1 = float(lx) - text_w / 2.0
    y1 = effective_y_center - text_h / 2.0
    x2 = x1 + text_w
    y2 = y1 + text_h
    return (x1, y1, x2, y2)

def resolve_label_collisions(
    primitives_list: list[dict],
    font_path_str: Optional[str],
    default_font_size_for_fallback: int,
    additional_nudge_pixels_up: float = 0.0,
    strategy: str = "fewest_neighbors_then_area",
    neighbor_radius_factor: float = 3.0
) -> list[dict]:
    all_labels_initial_data = []
    dummy_image = Image.new("RGB", (1, 1))
    draw_context_for_bbox_calc = ImageDraw.Draw(dummy_image)
    label_id_counter = 0
    for prim_idx, primitive in enumerate(primitives_list):
        palette_idx_for_prim = primitive["palette_index"]
        for label_data in primitive["labels"]:
            label_data["id"] = label_id_counter
            font_obj = get_font_for_label(label_data, font_path_str, default_font_size_for_fallback)
            bbox_coords = calculate_label_screen_bbox(
                label_data, font_obj, draw_context_for_bbox_calc, additional_nudge_pixels_up
            )
            current_label_info = {
                "id": label_id_counter,
                "original_primitive_idx": prim_idx,
                "original_label_obj": label_data,
                "pos_x": float(label_data["position"][0]),
                "pos_y": float(label_data["position"][1]),
                "font_size": float(label_data.get("font_size", default_font_size_for_fallback)),
                "palette_index": palette_idx_for_prim,
                "region_area": float(label_data.get("region_area", 0.0)),
                "bbox_x1": bbox_coords[0], "bbox_y1": bbox_coords[1],
                "bbox_x2": bbox_coords[2], "bbox_y2": bbox_coords[3],
            }
            all_labels_initial_data.append(current_label_info)
            label_id_counter += 1
    if not all_labels_initial_data: return primitives_list
    num_labels = len(all_labels_initial_data)
    xp_ids = xp.array([l["id"] for l in all_labels_initial_data], dtype=int)
    xp_pos_x = xp.array([l["pos_x"] for l in all_labels_initial_data], dtype=float)
    xp_pos_y = xp.array([l["pos_y"] for l in all_labels_initial_data], dtype=float)
    xp_font_sizes = xp.array([l["font_size"] for l in all_labels_initial_data], dtype=float)
    xp_palette_indices = xp.array([l["palette_index"] for l in all_labels_initial_data], dtype=int)
    xp_region_areas = xp.array([l["region_area"] for l in all_labels_initial_data], dtype=float)
    xp_bboxes = xp.array(
        [[l["bbox_x1"], l["bbox_y1"], l["bbox_x2"], l["bbox_y2"]] for l in all_labels_initial_data],
        dtype=float
    )
    dx = xp_pos_x[:, None] - xp_pos_x[None, :]
    dy = xp_pos_y[:, None] - xp_pos_y[None, :]
    distances = xp.hypot(dx, dy)
    radii_for_neighbors = xp_font_sizes * neighbor_radius_factor
    same_palette_mask = (xp_palette_indices[:, None] == xp_palette_indices[None, :])
    identity_matrix = xp.eye(num_labels, dtype=bool)
    not_self_mask = ~identity_matrix
    is_within_radius_mask = (distances < radii_for_neighbors[:, None])
    is_neighbor_mask = is_within_radius_mask & same_palette_mask & not_self_mask
    xp_neighbor_counts = xp.sum(is_neighbor_mask, axis=1)

    keys_for_lexsort: Union[tuple[xp.ndarray, ...], xp.ndarray]
    if strategy == "smallest_area_only":
        sorted_indices = xp.argsort(xp_region_areas)
    elif strategy == "fewest_neighbors_only":
        sorted_indices = xp.argsort(xp_neighbor_counts)
    elif strategy == "smallest_area_then_neighbors":
        if GPU_ENABLED and hasattr(xp, 'stack'):
            keys_for_lexsort = xp.stack((xp_neighbor_counts, xp_region_areas), axis=0)
        else:
            keys_for_lexsort = (xp_neighbor_counts, xp_region_areas)
        sorted_indices = xp.lexsort(keys_for_lexsort)
    else:
        if GPU_ENABLED and hasattr(xp, 'stack'):
            keys_for_lexsort = xp.stack((xp_region_areas, xp_neighbor_counts), axis=0)
        else:
            keys_for_lexsort = (xp_region_areas, xp_neighbor_counts)
        sorted_indices = xp.lexsort(keys_for_lexsort)

    final_kept_label_ids = set()
    placed_bboxes_tuples = []
    sorted_indices_np = xp.asnumpy(sorted_indices) if GPU_ENABLED else sorted_indices
    for i in sorted_indices_np:
        candidate_bbox_coords = tuple(xp_bboxes[i].tolist())
        has_collision = False
        for placed_bbox_tuple in placed_bboxes_tuples:
            if do_bboxes_overlap(candidate_bbox_coords, placed_bbox_tuple, margin=1):
                has_collision = True; break
        if not has_collision:
            final_kept_label_ids.add(int(xp_ids[i].item()) if hasattr(xp_ids[i], 'item') else int(xp_ids[i]))
            placed_bboxes_tuples.append(candidate_bbox_coords)
    for primitive_data in primitives_list:
        kept_labels_for_this_primitive = []
        for label_obj_in_primitive in primitive_data["labels"]:
            if label_obj_in_primitive.get("id") in final_kept_label_ids:
                kept_labels_for_this_primitive.append(label_obj_in_primitive)
        primitive_data["labels"] = kept_labels_for_this_primitive
    return primitives_list

def find_stable_label_pixel(region_mask: xp.ndarray) -> tuple[int, int]:
    h, w = region_mask.shape
    if xp.sum(region_mask) == 0: return (w // 2, h // 2)
    def _scan_runs_rowwise_left_to_right(matrix_rows: xp.ndarray) -> xp.ndarray:
        num_rows, num_cols = matrix_rows.shape
        counts = xp.zeros_like(matrix_rows, dtype=xp.int32)
        if num_cols == 0: return counts
        if GPU_ENABLED and xp.__name__ == 'cupy':
            matrix_for_kernel = matrix_rows.astype(xp.uint8) if matrix_rows.dtype == bool else matrix_rows
            threads_per_block = 256
            blocks_per_grid = (num_rows + (threads_per_block - 1)) // threads_per_block
            scan_rows_kernel_for_gpu[blocks_per_grid, threads_per_block](matrix_for_kernel, counts, num_cols)
        else:
            matrix_int = matrix_rows.astype(int)
            counts[:, num_cols - 1] = matrix_int[:, num_cols - 1]
            for i in range(num_cols - 2, -1, -1):
                counts[:, i] = (counts[:, i + 1] + 1) * matrix_int[:, i]
        return counts
    counts_r = _scan_runs_rowwise_left_to_right(region_mask)
    counts_l = xp.fliplr(_scan_runs_rowwise_left_to_right(xp.fliplr(region_mask)))
    mask_T = region_mask.T
    counts_d = _scan_runs_rowwise_left_to_right(mask_T).T
    counts_u = xp.fliplr(_scan_runs_rowwise_left_to_right(xp.fliplr(mask_T))).T
    score_val_r = xp.maximum(0, counts_r - 1)
    score_val_l = xp.maximum(0, counts_l - 1)
    score_val_d = xp.maximum(0, counts_d - 1)
    score_val_u = xp.maximum(0, counts_u - 1)
    scores = score_val_r * score_val_l * score_val_d * score_val_u
    flat_idx = xp.argmax(scores)
    best_y_xp, best_x_xp = xp.unravel_index(flat_idx, scores.shape)
    return (int(best_x_xp.item()), int(best_y_xp.item()))

def interpolate_contour(contour: list[tuple[float,float]], step: float = 0.5) -> list[tuple[float,float]]:
    dense = []
    if not contour or len(contour) < 2 : return contour
    for i in range(len(contour) - 1):
        x0, y0 = contour[i]
        x1, y1 = contour[i+1]
        dist = np.hypot(x1 - x0, y1 - y0)
        num_steps = max(1, int(dist / step))
        for j in range(num_steps):
            t = j / float(num_steps)
            x = x0 + t * (x1 - x0)
            y = y0 + t * (y1 - y0)
            dense.append((x, y))
    dense.append(contour[-1])
    return dense

def render_raster_from_primitives(
    canvas_size: tuple[int, int],
    primitives: list[dict],
    font_path: Optional[Path] = None,
    additional_nudge_pixels_up: float = 0.0,
    label_text_color: str = "#88ddff",
    outline_color_str_hex: str = "#88ddff"
) -> Image.Image:
    width, height = canvas_size
    output_img = Image.new("RGB", (width, height), color=(255, 255, 255))
    draw = ImageDraw.Draw(output_img)

    try:
        outline_render_color_rgb = ImageColor.getrgb(outline_color_str_hex)
    except ValueError:
        print(f"Warning: Invalid outline color string '{outline_color_str_hex}' for raster. Defaulting to blue.")
        outline_render_color_rgb = (102, 204, 255)

    font_path_str = str(font_path) if font_path else None

    for region_primitive in primitives:
        # Draw outlines
        for contour_points_list in region_primitive.get("outline", []):
            if len(contour_points_list) > 1:
                 # UPDATED LINE: Use draw.polygon to ensure outlines are closed.
                 draw.polygon(contour_points_list, outline=outline_render_color_rgb)
            elif contour_points_list:
                 draw.point(contour_points_list[0], fill=outline_render_color_rgb)

        # Draw text labels
        for label_data in region_primitive["labels"]:
            default_render_font_size = label_data.get("font_size", 10)
            font_to_use = get_font_for_label(label_data, font_path_str, default_render_font_size)
            lx, ly = label_data["position"]
            text_value = str(label_data["value"])

            effective_y_center_for_anchor = float(ly) - additional_nudge_pixels_up

            try:
                draw.text((float(lx), effective_y_center_for_anchor), text_value,
                          font=font_to_use, fill=label_text_color, anchor="mm")
            except (TypeError, AttributeError, ValueError):
                text_width, text_height = 0, 0
                try:
                    bbox_pil = font_to_use.getbbox(text_value)
                    text_width = bbox_pil[2] - bbox_pil[0]
                    text_height = bbox_pil[3] - bbox_pil[1]
                except AttributeError:
                    try:
                        bbox_pil = draw.textbbox((0,0), text_value, font=font_to_use)
                        text_width = bbox_pil[2] - bbox_pil[0]
                        text_height = bbox_pil[3] - bbox_pil[1]
                    except AttributeError:
                         font_sz_fallback = label_data.get("font_size", 10)
                         text_width = font_sz_fallback * len(text_value) * 0.6
                         text_height = font_sz_fallback

                draw_x = float(lx) - (text_width / 2.0)
                draw_y = effective_y_center_for_anchor - (text_height / 2.0)

                draw.text((draw_x, draw_y), text_value,
                          font=font_to_use, fill=label_text_color)
    return output_img

def blobbify_primitives(primitives, img_shape, min_blob_area, max_blob_area, fixed_font_size, interpolate_contours=True):
    h, w = img_shape
    new_primitives = []
    processed_masks_for_blobs = []
    region_id_counter = 0
    for region_primitive in primitives:
        color = region_primitive["color"]
        outlines = region_primitive.get("outline", [])
        if not outlines: continue
        mask_img = Image.new("1", (w, h), 0)
        draw_mask = ImageDraw.Draw(mask_img)
        for contour in outlines:
            if contour and len(contour) > 1:
                draw_mask.polygon(contour, outline=1, fill=1)
        current_region_mask = xp.array(mask_img, dtype=xp.uint8)
        if not xp.any(current_region_mask): continue
        blobs = blobbify_region(current_region_mask, min_blob_area, max_blob_area)
        for blob_mask_array in blobs:
            if not xp.any(blob_mask_array): continue
            if xp.__name__ == 'cupy':
                blob_mask_for_sklabel_np = xp.asnumpy(blob_mask_array)
            else:
                blob_mask_for_sklabel_np = blob_mask_array
            sub_labeled_array_np = sklabel(blob_mask_for_sklabel_np, connectivity=1)
            props_for_loop = regionprops(sub_labeled_array_np)
            for sub_region_props in props_for_loop:
                area = sub_region_props.area
                current_sub_mask_np_comparison = (sub_labeled_array_np == sub_region_props.label)
                current_sub_mask = xp.asarray(current_sub_mask_np_comparison, dtype=xp.uint8)
                if area < 1: continue
                mask_entry = {
                    "mask": current_sub_mask, "area": area, "color": color,
                    "palette_index": region_primitive["palette_index"],
                    "region_id": region_id_counter,
                }
                processed_masks_for_blobs.append(mask_entry)
                region_id_counter += 1
    final_kept_blobs = []
    used_blob_ids = set()
    temp_small_blobs = []
    for blob_info in processed_masks_for_blobs:
        if blob_info["area"] >= min_blob_area:
            final_kept_blobs.append(blob_info)
            used_blob_ids.add(blob_info["region_id"])
        else:
            temp_small_blobs.append(blob_info)
    for small_blob_info in temp_small_blobs:
        if small_blob_info["region_id"] in used_blob_ids: continue
        current_mask_small_blob = small_blob_info["mask"]
        dilated_mask = ndi_xp.binary_dilation(current_mask_small_blob, iterations=1, brute_force=True)
        best_match_target = None
        potential_merge_targets = []
        candidate_targets = final_kept_blobs + [
            b for b in temp_small_blobs
            if b["region_id"] != small_blob_info["region_id"] and b["region_id"] not in used_blob_ids
        ]
        for target_blob_info in candidate_targets:
            if xp.any(dilated_mask & target_blob_info["mask"]):
                potential_merge_targets.append(target_blob_info)

        same_color_targets = [t for t in potential_merge_targets if t["palette_index"] == small_blob_info["palette_index"]]
        other_color_targets = [t for t in potential_merge_targets if t["palette_index"] != small_blob_info["palette_index"]]
        if same_color_targets:
            best_match_target = max(same_color_targets, key=lambda t: t["area"])
        elif other_color_targets:
            best_match_target = max(other_color_targets, key=lambda t: t["area"])

        if best_match_target:
            target_to_update = None
            found_in_kept = False
            for i, k_blob in enumerate(final_kept_blobs):
                if k_blob["region_id"] == best_match_target["region_id"]:
                    final_kept_blobs[i]["mask"] = ((final_kept_blobs[i]["mask"] | current_mask_small_blob) > 0).astype(xp.uint8)
                    final_kept_blobs[i]["area"] = xp.sum(final_kept_blobs[i]["mask"])
                    target_to_update = final_kept_blobs[i]
                    found_in_kept = True
                    break
            if not found_in_kept:
                for i, t_blob in enumerate(temp_small_blobs):
                    if t_blob["region_id"] == best_match_target["region_id"]:
                        temp_small_blobs[i]["mask"] = ((temp_small_blobs[i]["mask"] | current_mask_small_blob) > 0).astype(xp.uint8)
                        temp_small_blobs[i]["area"] = xp.sum(temp_small_blobs[i]["mask"])
                        target_to_update = temp_small_blobs[i]
                        break

            if target_to_update:
                used_blob_ids.add(small_blob_info["region_id"])
            else:
                if small_blob_info["region_id"] not in used_blob_ids:
                    final_kept_blobs.append(small_blob_info)
                    used_blob_ids.add(small_blob_info["region_id"])
        else:
            if small_blob_info["region_id"] not in used_blob_ids:
                 final_kept_blobs.append(small_blob_info)
                 used_blob_ids.add(small_blob_info["region_id"])

    consolidated_blobs = [b for b in final_kept_blobs if b["region_id"] not in used_blob_ids or b["area"] >= min_blob_area]
    for b_info in temp_small_blobs:
        if b_info["region_id"] not in used_blob_ids and b_info["area"] >= min_blob_area:
            consolidated_blobs.append(b_info)

    seen_ids_final = set()
    final_blobs_for_primitives = []
    for b in consolidated_blobs:
        current_mask_sum = xp.sum(b["mask"])
        if b["region_id"] not in seen_ids_final and current_mask_sum >= min_blob_area :
            b["area"] = current_mask_sum
            final_blobs_for_primitives.append(b)
            seen_ids_final.add(b["region_id"])

    for blob_data in final_blobs_for_primitives:
        current_blob_mask = blob_data["mask"]
        if not xp.any(current_blob_mask) or blob_data["area"] < min_blob_area : continue
        if xp.__name__ == 'cupy':
            current_blob_mask_np = xp.asnumpy(current_blob_mask)
        else:
            current_blob_mask_np = current_blob_mask
        contours_list_np = find_contours(current_blob_mask_np, level=0.5)
        if not contours_list_np: continue
        dense_outlines = []
        for contour_path in contours_list_np:
            if contour_path.ndim != 2 or contour_path.shape[1] != 2: continue
            flipped_path = [(x, y) for y, x in contour_path]
            dense_path = interpolate_contour(flipped_path, step=0.5) if interpolate_contours else flipped_path
            outline_coords = [(int(xf), int(yf)) for xf, yf in dense_path if 0 <= int(xf) < w and 0 <= int(yf) < h]
            if outline_coords and len(outline_coords) > 1:
                dense_outlines.append(outline_coords)
        if not dense_outlines: continue
        sx, sy = find_stable_label_pixel(current_blob_mask)
        label_obj = make_label(
            sx, sy, blob_data["palette_index"], fixed_font_size,
            region_area=blob_data["area"]
        )
        new_primitives.append({
            "outline": dense_outlines, "labels": [label_obj],
            "region_id": f'blob_{blob_data["region_id"]}', "color": blob_data["color"],
            "palette_index": blob_data["palette_index"],
        })
    return new_primitives

def _check_label_fit_percentage(
    label_to_check: dict,
    region_mask_for_fit: xp.ndarray,
    img_width: int,
    img_height: int,
    font_path_str_for_fit: Optional[str],
    dummy_draw_context_for_fit: ImageDraw.ImageDraw,
    nudge_for_fit: float
) -> float:
    font_size_for_check = int(label_to_check.get("font_size", 10))
    label_data_for_font = label_to_check.copy()
    label_data_for_font["font_size"] = font_size_for_check

    font_obj = get_font_for_label(label_data_for_font, font_path_str_for_fit, font_size_for_check)
    l_bbox_x1, l_bbox_y1, l_bbox_x2, l_bbox_y2 = calculate_label_screen_bbox(
        label_to_check, font_obj, dummy_draw_context_for_fit, nudge_for_fit
    )
    pixels_in_bbox_total = 0
    pixels_in_bbox_and_region_mask = 0
    scan_x_start = max(0, int(math.floor(l_bbox_x1)))
    scan_x_end = min(img_width, int(math.ceil(l_bbox_x2)))
    scan_y_start = max(0, int(math.floor(l_bbox_y1)))
    scan_y_end = min(img_height, int(math.ceil(l_bbox_y2)))

    percentage_outside = 100.0
    if scan_x_start < scan_x_end and scan_y_start < scan_y_end:
        for y_scan in range(scan_y_start, scan_y_end):
            for x_scan in range(scan_x_start, scan_x_end):
                if (l_bbox_x1 <= x_scan + 0.5 < l_bbox_x2 and
                    l_bbox_y1 <= y_scan + 0.5 < l_bbox_y2):
                    pixels_in_bbox_total += 1
                    if region_mask_for_fit[y_scan, x_scan]:
                        pixels_in_bbox_and_region_mask += 1
        if pixels_in_bbox_total > 0:
            percentage_outside = (1.0 - (pixels_in_bbox_and_region_mask / float(pixels_in_bbox_total))) * 100.0
    return percentage_outside


def collect_region_primitives(
        input_path, palette, font_size=None, font_path: Optional[Path] = None,
        tile_spacing=None,
        min_region_area=50,
        label_strategy="diagonal",
        small_region_label_strategy="stable",
        additional_nudge_pixels_up=0,
        interpolate_contours=True,
        min_font_size_for_scaling: int = 6,
        enable_font_scaling: bool = True
        ):
    image = Image.open(input_path)
    img_data = xp.array(image.convert("RGB"))
    height, width = img_data.shape[:2]
    labeled_regions_data: List[Dict] = []
    unlabeled_regions_to_merge: List[Dict] = []
    
    region_id_counter = 0
    dummy_img_for_bbox_calc = Image.new("L", (1,1))
    dummy_draw_context = ImageDraw.Draw(dummy_img_for_bbox_calc)
    
    font_path_str = str(font_path) if font_path and isinstance(font_path, Path) else None

    base_font_size_for_calc = font_size if font_size is not None else 10
    representative_text = "8"
    if palette is not None and len(palette) > 0:
        max_idx = len(palette) -1
        if max_idx < 10: representative_text = "8"
        elif max_idx < 100: representative_text = "88"
        else: representative_text = "888"

    font_for_measurement = None
    if font_path_str and os.path.isfile(font_path_str):
        try: font_for_measurement = ImageFont.truetype(font_path_str, base_font_size_for_calc)
        except IOError: pass
    if font_for_measurement is None:
        try: font_for_measurement = ImageFont.load_default(size=base_font_size_for_calc)
        except TypeError: font_for_measurement = ImageFont.load_default()

    label_w_est, label_h_est = 0,0
    try:
        if hasattr(font_for_measurement, 'getbbox'):
            text_bbox_m = font_for_measurement.getbbox(representative_text)
        else:
            text_bbox_m = dummy_draw_context.textbbox((0,0), representative_text, font=font_for_measurement)
        label_w_est = text_bbox_m[2] - text_bbox_m[0]
        label_h_est = text_bbox_m[3] - text_bbox_m[1]
    except (AttributeError, TypeError):
        label_w_est = base_font_size_for_calc * 0.6 * len(representative_text)
        label_h_est = base_font_size_for_calc

    label_w_est = max(1, label_w_est); label_h_est = max(1, label_h_est)
    dynamic_min_area_for_font = (label_w_est * label_h_est) * 2.5
    dynamic_min_area_for_font = max(dynamic_min_area_for_font, 25)
    
    actual_min_filter_area = max(min_region_area, int(dynamic_min_area_for_font))

    for idx, color_rgb_val in enumerate(palette):
        color_val_on_device = xp.asarray(color_rgb_val, dtype=img_data.dtype)
        mask = xp.all(img_data == color_val_on_device.reshape(1, 1, 3), axis=-1).astype(xp.uint8)
        if not xp.any(mask): continue

        structure_4conn = xp.array([[0,1,0],[1,1,1],[0,1,0]], dtype=bool)
        labeled_array_on_device, num_features = ndi_xp.label(mask, structure=structure_4conn)

        if num_features == 0: continue
        
        labeled_array_for_regionprops_np: np.ndarray = xp.asnumpy(labeled_array_on_device) if GPU_ENABLED else labeled_array_on_device
        
        for region_props in regionprops(labeled_array_for_regionprops_np):
            if region_props.area < min_region_area: continue
            if region_props.area > 0.95 * (width * height) : continue
            
            region_mask = (labeled_array_on_device == region_props.label).astype(xp.uint8)
            
            final_labels_for_primitive: List[dict] = []
            
            if region_props.area >= actual_min_filter_area:
                local_font_size = font_size if font_size is not None else 10
                local_spacing_for_diagonal = tile_spacing or max(8, min(region_props.bbox[3] - region_props.bbox[1], region_props.bbox[2] - region_props.bbox[0]) // 4)
                local_spacing_for_diagonal = max(1, local_spacing_for_diagonal)

                minr, minc, maxr, maxc = region_props.bbox
                use_fallback_strategy = (maxc - minc < local_spacing_for_diagonal or maxr - minr < local_spacing_for_diagonal)
                current_label_strategy_for_region = small_region_label_strategy if use_fallback_strategy else label_strategy

                if current_label_strategy_for_region == "stable":
                    sx_local, sy_local = find_stable_label_pixel(region_mask)
                    label_candidate = make_label(sx_local, sy_local, idx, local_font_size, region_props.area)
                    
                    if _check_label_fit_percentage(label_candidate, region_mask, width, height, font_path_str, dummy_draw_context, additional_nudge_pixels_up) <= 25.0:
                        final_labels_for_primitive.append(label_candidate)
                    elif enable_font_scaling:
                        best_fit_scaled_label = None
                        for test_font_size in range(local_font_size - 1, min_font_size_for_scaling - 1, -1):
                            if test_font_size <= 0: continue
                            current_label_attempt = label_candidate.copy()
                            current_label_attempt["font_size"] = test_font_size
                            if _check_label_fit_percentage(current_label_attempt, region_mask, width, height, font_path_str, dummy_draw_context, additional_nudge_pixels_up) <= 25.0:
                                best_fit_scaled_label = current_label_attempt
                                break
                        if best_fit_scaled_label:
                            final_labels_for_primitive.append(best_fit_scaled_label)

                elif current_label_strategy_for_region == "centroid":
                    cy_global, cx_global = int(region_props.centroid[0]), int(region_props.centroid[1])
                    label_candidate = make_label(cx_global, cy_global, idx, local_font_size, region_props.area)
                    if _check_label_fit_percentage(label_candidate, region_mask, width, height, font_path_str, dummy_draw_context, additional_nudge_pixels_up) <= 25.0:
                        final_labels_for_primitive.append(label_candidate)

                elif current_label_strategy_for_region == "diagonal":
                    temp_diagonal_candidates: List[dict] = []
                    row_is_offset = False
                    for y_coord in range(minr, maxr, local_spacing_for_diagonal):
                        current_x_offset = local_spacing_for_diagonal // 2 if row_is_offset else 0
                        for x_base_grid in range(minc, maxc, local_spacing_for_diagonal):
                            actual_x_coord = x_base_grid + current_x_offset
                            if not (0 <= actual_x_coord < width and 0 <= y_coord < height): continue
                            if region_mask[y_coord, actual_x_coord]:
                                temp_diagonal_candidates.append(make_label(actual_x_coord, y_coord, idx, local_font_size, region_props.area))
                        row_is_offset = not row_is_offset
                    for label_candidate_diag in temp_diagonal_candidates:
                        if _check_label_fit_percentage(label_candidate_diag, region_mask, width, height, font_path_str, dummy_draw_context, additional_nudge_pixels_up) <= 25.0:
                            final_labels_for_primitive.append(label_candidate_diag)
            
            region_data = {
                "mask": region_mask,
                "area": region_props.area,
                "color": tuple(int(c) for c in color_rgb_val),
                "palette_index": idx,
                "region_id": region_id_counter,
                "labels": final_labels_for_primitive,
                "merged": False
            }
            
            if final_labels_for_primitive:
                labeled_regions_data.append(region_data)
            else:
                unlabeled_regions_to_merge.append(region_data)
            
            region_id_counter += 1
    
    unlabeled_regions_to_merge.sort(key=lambda r: r['area'])

    for small_region in unlabeled_regions_to_merge:
        dilated_mask = ndi_xp.binary_dilation(small_region['mask'], iterations=2, brute_force=True)
        
        potential_merge_targets = []
        for target_region in labeled_regions_data:
            if xp.any(dilated_mask & target_region['mask']):
                potential_merge_targets.append(target_region)
        
        if not potential_merge_targets:
            continue

        best_match_target = None
        same_color_targets = [t for t in potential_merge_targets if t['palette_index'] == small_region['palette_index']]
        
        if same_color_targets:
            best_match_target = max(same_color_targets, key=lambda t: t['area'])
        else:
            best_match_target = max(potential_merge_targets, key=lambda t: t['area'])

        best_match_target['mask'] |= small_region['mask']
        best_match_target['area'] = xp.sum(best_match_target['mask'])
        best_match_target['merged'] = True

    final_primitives: List[Dict] = []
    for region_data in labeled_regions_data:
        if region_data['merged']:
            new_sx, new_sy = find_stable_label_pixel(region_data['mask'])
            
            if region_data['labels']:
                original_label = region_data['labels'][0]
                region_data['labels'] = [make_label(new_sx, new_sy, region_data['palette_index'], original_label['font_size'], region_data['area'])]
        
        region_mask_for_contours_np = xp.asnumpy(region_data['mask']) if GPU_ENABLED else region_data['mask']
        contours = find_contours(region_mask_for_contours_np, level=0.5)
        if not contours: continue

        outlines: List[List[Tuple[int, int]]] = []
        for contour_path_np in contours:
            if contour_path_np.ndim != 2 or contour_path_np.shape[1] != 2: continue
            flipped_path = [(x, y) for y, x in contour_path_np]
            dense_path = interpolate_contour(flipped_path, step=0.5) if interpolate_contours else flipped_path
            outline_coords = [(int(xf), int(yf)) for xf, yf in dense_path if 0 <= int(xf) < width and 0 <= int(yf) < height]
            if outline_coords and len(outline_coords) > 1:
                outlines.append(outline_coords)
        
        if outlines and region_data['labels']:
            final_primitives.append({
                "outline": outlines,
                "labels": region_data['labels'],
                "region_id": region_data['region_id'],
                "color": region_data['color'],
                "palette_index": region_data['palette_index'],
            })
            
    return final_primitives
>>>>>>> 96c969c1
<|MERGE_RESOLUTION|>--- conflicted
+++ resolved
@@ -1,794 +1,3 @@
-<<<<<<< HEAD
-from skimage.measure import regionprops, find_contours
-from skimage.measure import label as sklabel
-from PIL import Image, ImageDraw, ImageFont, ImageColor
-import numpy as np # keep np for type hints
-import os
-import random
-from skimage.segmentation import watershed
-from skimage.feature import peak_local_max
-from typing import Optional, Union 
-from numba import cuda
-import math
-from pathlib import Path
-
-_PBNPY_FORCE_NUMPY_ENV = os.environ.get("PBNPY_FORCE_NUMPY", "0").lower()
-FORCE_NUMPY_BACKEND = _PBNPY_FORCE_NUMPY_ENV in ["1", "true", "yes"]
-
-if FORCE_NUMPY_BACKEND:
-    xp = np 
-    import scipy.ndimage 
-    ndi_xp = scipy.ndimage
-    GPU_ENABLED = False
-else:
-    try:
-        import cupy as xp
-        import cupyx.scipy.ndimage as ndi_xp
-        if xp.cuda.is_available():
-            try:
-                GPU_ENABLED 
-            except NameError:
-                GPU_ENABLED = True
-        else:
-            import numpy as xp_fallback 
-            import scipy.ndimage as ndi_xp_fallback
-            xp = xp_fallback
-            ndi_xp = ndi_xp_fallback
-            GPU_ENABLED = False
-    except ImportError:
-        import numpy as xp_fallback
-        import scipy.ndimage as ndi_xp_fallback
-        xp = xp_fallback
-        ndi_xp = ndi_xp_fallback
-        GPU_ENABLED = False
-
-@cuda.jit
-def scan_rows_kernel_for_gpu(matrix_in_gpu, counts_out_gpu, num_cols):
-    row_idx = cuda.grid(1)
-    if row_idx < matrix_in_gpu.shape[0]:
-        if num_cols > 0:
-            counts_out_gpu[row_idx, num_cols - 1] = matrix_in_gpu[row_idx, num_cols - 1]
-            for i in range(num_cols - 2, -1, -1):
-                if matrix_in_gpu[row_idx, i] == 1:
-                    counts_out_gpu[row_idx, i] = counts_out_gpu[row_idx, i + 1] + 1
-                else:
-                    counts_out_gpu[row_idx, i] = 0
-
-
-def blobbify_region(region_mask: xp.ndarray, min_blob_area: int, max_blob_area: int) -> list[xp.ndarray]:
-    if not xp.any(region_mask):
-        return []
-    output_blob_masks = []
-    processing_queue = []
-    if xp.__name__ == 'cupy':
-        numpy_region_mask_for_sklabel = xp.asnumpy(region_mask)
-    else:
-        numpy_region_mask_for_sklabel = region_mask
-    numpy_labeled_array = sklabel(numpy_region_mask_for_sklabel, connectivity=1, background=0)
-    labeled_initial_components = xp.asarray(numpy_labeled_array)
-    if xp.__name__ == 'cupy':
-        numpy_labeled_for_props = xp.asnumpy(labeled_initial_components)
-    else:
-        numpy_labeled_for_props = labeled_initial_components
-    props_initial_components = regionprops(numpy_labeled_for_props)
-
-    for props in props_initial_components:
-        if props.area > 0:
-            component_mask = (labeled_initial_components == props.label).astype(xp.uint8)
-            processing_queue.append(component_mask)
-
-    while processing_queue:
-        current_mask = processing_queue.pop(0)
-        current_area = xp.sum(current_mask)
-        if current_area == 0: continue
-        if current_area <= max_blob_area:
-            output_blob_masks.append(current_mask)
-        else:
-            distance = ndi_xp.distance_transform_edt(current_mask)
-            min_dist_for_peaks = max(3, int(xp.sqrt(max_blob_area) / 3.0))
-            num_desired_blobs = max(2, int(xp.ceil(current_area / max_blob_area)))
-            if xp.__name__ == 'cupy':
-                distance_for_peak_local_max = xp.asnumpy(distance)
-                labels_for_peak_local_max = xp.asnumpy(current_mask)
-            else:
-                distance_for_peak_local_max = distance
-                labels_for_peak_local_max = current_mask
-            local_maxi_coords_np = peak_local_max(
-                distance_for_peak_local_max,
-                min_distance=min_dist_for_peaks,
-                labels=labels_for_peak_local_max,
-                num_peaks=num_desired_blobs * 2
-            )
-            local_maxi_coords = xp.asarray(local_maxi_coords_np) 
-            if local_maxi_coords.shape[0] < 2:
-                output_blob_masks.append(current_mask)
-                continue
-            markers_bool_mask = xp.zeros(distance.shape, dtype=bool)
-            if local_maxi_coords.size > 0: 
-                markers_bool_mask[tuple(local_maxi_coords.T)] = True
-
-            markers_labeled, num_marker_features = ndi_xp.label(markers_bool_mask)
-            if num_marker_features < 2 :
-                output_blob_masks.append(current_mask)
-                continue
-            if xp.__name__ == 'cupy':
-                image_for_watershed_np = xp.asnumpy(-distance)
-                markers_for_watershed_np = xp.asnumpy(markers_labeled)
-                mask_for_watershed_np = xp.asnumpy(current_mask)
-            else:
-                image_for_watershed_np = -distance
-                markers_for_watershed_np = markers_labeled
-                mask_for_watershed_np = current_mask
-            connectivity_val = 2
-            watershed_segments_np = watershed(
-                image_for_watershed_np,
-                markers=markers_for_watershed_np,
-                connectivity=connectivity_val,
-                mask=mask_for_watershed_np
-            )
-            watershed_segments = xp.asarray(watershed_segments_np)
-            unique_segment_labels = xp.unique(watershed_segments)
-            num_actual_segments_created = 0
-            for seg_label in unique_segment_labels:
-                if seg_label == 0: continue
-                segment_mask = (watershed_segments == seg_label).astype(xp.uint8)
-                if xp.sum(segment_mask) > 0:
-                    processing_queue.append(segment_mask)
-                    num_actual_segments_created +=1
-            if num_actual_segments_created <= 1 and current_area > max_blob_area:
-                output_blob_masks.append(current_mask)
-    final_masks = [mask for mask in output_blob_masks if xp.any(mask)]
-    return final_masks
-
-def make_label(x, y, value, font_size, region_area):
-    return {
-        "position": (x, y),
-        "value": str(value),
-        "font_size": font_size,
-        "region_area": region_area
-    }
-
-def do_bboxes_overlap(box1: tuple[float, float, float, float],
-                      box2: tuple[float, float, float, float],
-                      margin: float = 1.0) -> bool:
-    return not (box1[2] + margin < box2[0] or
-                box1[0] - margin > box2[2] or
-                box1[3] + margin < box2[1] or
-                box1[1] - margin > box2[3])
-
-def get_font_for_label(label_data: dict, font_path_str: Optional[str], default_font_size_from_cli: int) -> ImageFont.FreeTypeFont:
-    font_sz = label_data.get("font_size", default_font_size_from_cli)
-    font_to_use = None
-    if font_path_str and os.path.isfile(font_path_str):
-        try:
-            font_to_use = ImageFont.truetype(font_path_str, font_sz)
-        except IOError:
-            pass
-    if font_to_use is None:
-        try:
-            font_to_use = ImageFont.truetype("arial.ttf", font_sz)
-        except IOError:
-            try:
-                font_to_use = ImageFont.load_default(size=font_sz)
-            except TypeError:
-                font_to_use = ImageFont.load_default()
-            except AttributeError:
-                 font_to_use = ImageFont.load_default()
-    return font_to_use
-
-def calculate_label_screen_bbox(label_data: dict, font_object: ImageFont.FreeTypeFont,
-                                dummy_draw_context: ImageDraw.ImageDraw,
-                                additional_nudge_pixels_up: float = 0.0) -> tuple[float, float, float, float]:
-    lx, ly = label_data["position"]
-    text_val = str(label_data["value"])
-    text_w, text_h = 0, 0 
-    try:
-        bbox_at_origin = font_object.getbbox(text_val)
-        text_w = bbox_at_origin[2] - bbox_at_origin[0]
-        text_h = bbox_at_origin[3] - bbox_at_origin[1]
-    except AttributeError:
-        try:
-            bbox_pil = dummy_draw_context.textbbox((0, 0), text_val, font=font_object)
-            text_w = bbox_pil[2] - bbox_pil[0]
-            text_h = bbox_pil[3] - bbox_pil[1]
-        except AttributeError: 
-            font_sz = label_data.get("font_size", 10)
-            text_w = font_sz * len(text_val) * 0.6 
-            text_h = font_sz 
-    effective_y_center = float(ly) - additional_nudge_pixels_up
-    x1 = float(lx) - text_w / 2.0
-    y1 = effective_y_center - text_h / 2.0
-    x2 = x1 + text_w
-    y2 = y1 + text_h
-    return (x1, y1, x2, y2)
-
-def resolve_label_collisions(
-    primitives_list: list[dict],
-    font_path_str: Optional[str],
-    default_font_size_for_fallback: int,
-    additional_nudge_pixels_up: float = 0.0,
-    strategy: str = "fewest_neighbors_then_area",
-    neighbor_radius_factor: float = 3.0
-) -> list[dict]:
-    all_labels_initial_data = []
-    dummy_image = Image.new("RGB", (1, 1))
-    draw_context_for_bbox_calc = ImageDraw.Draw(dummy_image)
-    label_id_counter = 0
-    for prim_idx, primitive in enumerate(primitives_list):
-        palette_idx_for_prim = primitive["palette_index"]
-        for label_data in primitive["labels"]:
-            label_data["id"] = label_id_counter
-            font_obj = get_font_for_label(label_data, font_path_str, default_font_size_for_fallback)
-            bbox_coords = calculate_label_screen_bbox(
-                label_data, font_obj, draw_context_for_bbox_calc, additional_nudge_pixels_up
-            )
-            current_label_info = {
-                "id": label_id_counter,
-                "original_primitive_idx": prim_idx,
-                "original_label_obj": label_data,
-                "pos_x": float(label_data["position"][0]),
-                "pos_y": float(label_data["position"][1]),
-                "font_size": float(label_data.get("font_size", default_font_size_for_fallback)),
-                "palette_index": palette_idx_for_prim,
-                "region_area": float(label_data.get("region_area", 0.0)),
-                "bbox_x1": bbox_coords[0], "bbox_y1": bbox_coords[1],
-                "bbox_x2": bbox_coords[2], "bbox_y2": bbox_coords[3],
-            }
-            all_labels_initial_data.append(current_label_info)
-            label_id_counter += 1
-    if not all_labels_initial_data: return primitives_list
-    num_labels = len(all_labels_initial_data)
-    xp_ids = xp.array([l["id"] for l in all_labels_initial_data], dtype=int)
-    xp_pos_x = xp.array([l["pos_x"] for l in all_labels_initial_data], dtype=float)
-    xp_pos_y = xp.array([l["pos_y"] for l in all_labels_initial_data], dtype=float)
-    xp_font_sizes = xp.array([l["font_size"] for l in all_labels_initial_data], dtype=float)
-    xp_palette_indices = xp.array([l["palette_index"] for l in all_labels_initial_data], dtype=int)
-    xp_region_areas = xp.array([l["region_area"] for l in all_labels_initial_data], dtype=float)
-    xp_bboxes = xp.array(
-        [[l["bbox_x1"], l["bbox_y1"], l["bbox_x2"], l["bbox_y2"]] for l in all_labels_initial_data],
-        dtype=float
-    )
-    dx = xp_pos_x[:, None] - xp_pos_x[None, :]
-    dy = xp_pos_y[:, None] - xp_pos_y[None, :]
-    distances = xp.hypot(dx, dy)
-    radii_for_neighbors = xp_font_sizes * neighbor_radius_factor
-    same_palette_mask = (xp_palette_indices[:, None] == xp_palette_indices[None, :])
-    identity_matrix = xp.eye(num_labels, dtype=bool) 
-    not_self_mask = ~identity_matrix
-    is_within_radius_mask = (distances < radii_for_neighbors[:, None])
-    is_neighbor_mask = is_within_radius_mask & same_palette_mask & not_self_mask
-    xp_neighbor_counts = xp.sum(is_neighbor_mask, axis=1)
-    
-    keys_for_lexsort: Union[tuple[xp.ndarray, ...], xp.ndarray] 
-    if strategy == "smallest_area_only":
-        sorted_indices = xp.argsort(xp_region_areas)
-    elif strategy == "fewest_neighbors_only":
-        sorted_indices = xp.argsort(xp_neighbor_counts)
-    elif strategy == "smallest_area_then_neighbors":
-        if GPU_ENABLED and hasattr(xp, 'stack'): 
-            keys_for_lexsort = xp.stack((xp_neighbor_counts, xp_region_areas), axis=0)
-        else: 
-            keys_for_lexsort = (xp_neighbor_counts, xp_region_areas)
-        sorted_indices = xp.lexsort(keys_for_lexsort)
-    else: 
-        if GPU_ENABLED and hasattr(xp, 'stack'): 
-            keys_for_lexsort = xp.stack((xp_region_areas, xp_neighbor_counts), axis=0)
-        else: 
-            keys_for_lexsort = (xp_region_areas, xp_neighbor_counts)
-        sorted_indices = xp.lexsort(keys_for_lexsort)
-
-    final_kept_label_ids = set()
-    placed_bboxes_tuples = []
-    sorted_indices_np = xp.asnumpy(sorted_indices) if GPU_ENABLED else sorted_indices
-    for i in sorted_indices_np:
-        candidate_bbox_coords = tuple(xp_bboxes[i].tolist()) 
-        has_collision = False
-        for placed_bbox_tuple in placed_bboxes_tuples:
-            if do_bboxes_overlap(candidate_bbox_coords, placed_bbox_tuple, margin=1):
-                has_collision = True; break
-        if not has_collision:
-            final_kept_label_ids.add(int(xp_ids[i].item()) if hasattr(xp_ids[i], 'item') else int(xp_ids[i]))
-            placed_bboxes_tuples.append(candidate_bbox_coords)
-    for primitive_data in primitives_list:
-        kept_labels_for_this_primitive = []
-        for label_obj_in_primitive in primitive_data["labels"]:
-            if label_obj_in_primitive.get("id") in final_kept_label_ids:
-                kept_labels_for_this_primitive.append(label_obj_in_primitive)
-        primitive_data["labels"] = kept_labels_for_this_primitive
-    return primitives_list
-
-def find_stable_label_pixel(region_mask: xp.ndarray) -> tuple[int, int]:
-    h, w = region_mask.shape
-    if xp.sum(region_mask) == 0: return (w // 2, h // 2)
-    def _scan_runs_rowwise_left_to_right(matrix_rows: xp.ndarray) -> xp.ndarray:
-        num_rows, num_cols = matrix_rows.shape
-        counts = xp.zeros_like(matrix_rows, dtype=xp.int32)
-        if num_cols == 0: return counts
-        if GPU_ENABLED and xp.__name__ == 'cupy':
-            matrix_for_kernel = matrix_rows.astype(xp.uint8) if matrix_rows.dtype == bool else matrix_rows
-            threads_per_block = 256
-            blocks_per_grid = (num_rows + (threads_per_block - 1)) // threads_per_block
-            scan_rows_kernel_for_gpu[blocks_per_grid, threads_per_block](matrix_for_kernel, counts, num_cols)
-        else:
-            matrix_int = matrix_rows.astype(int)
-            counts[:, num_cols - 1] = matrix_int[:, num_cols - 1]
-            for i in range(num_cols - 2, -1, -1):
-                counts[:, i] = (counts[:, i + 1] + 1) * matrix_int[:, i]
-        return counts
-    counts_r = _scan_runs_rowwise_left_to_right(region_mask)
-    counts_l = xp.fliplr(_scan_runs_rowwise_left_to_right(xp.fliplr(region_mask)))
-    mask_T = region_mask.T
-    counts_d = _scan_runs_rowwise_left_to_right(mask_T).T
-    counts_u = xp.fliplr(_scan_runs_rowwise_left_to_right(xp.fliplr(mask_T))).T
-    score_val_r = xp.maximum(0, counts_r - 1)
-    score_val_l = xp.maximum(0, counts_l - 1)
-    score_val_d = xp.maximum(0, counts_d - 1)
-    score_val_u = xp.maximum(0, counts_u - 1)
-    scores = score_val_r * score_val_l * score_val_d * score_val_u
-    flat_idx = xp.argmax(scores)
-    best_y_xp, best_x_xp = xp.unravel_index(flat_idx, scores.shape)
-    return (int(best_x_xp.item()), int(best_y_xp.item()))
-
-def interpolate_contour(contour: list[tuple[float,float]], step: float = 0.5) -> list[tuple[float,float]]:
-    dense = []
-    if not contour or len(contour) < 2 : return contour
-    for i in range(len(contour) - 1):
-        x0, y0 = contour[i]
-        x1, y1 = contour[i+1]
-        dist = np.hypot(x1 - x0, y1 - y0)
-        num_steps = max(1, int(dist / step))
-        for j in range(num_steps):
-            t = j / float(num_steps)
-            x = x0 + t * (x1 - x0)
-            y = y0 + t * (y1 - y0)
-            dense.append((x, y))
-    dense.append(contour[-1])
-    return dense
-
-def render_raster_from_primitives(
-    canvas_size: tuple[int, int],
-    primitives: list[dict],
-    font_path: Optional[Path] = None,
-    additional_nudge_pixels_up: float = 0.0,
-    label_text_color: str = "#88ddff",
-    outline_color_str_hex: str = "#88ddff"
-) -> Image.Image:
-    width, height = canvas_size
-    output_img = Image.new("RGB", (width, height), color=(255, 255, 255))
-    draw = ImageDraw.Draw(output_img)
-    
-    # Convert hex string outline color to RGB tuple for Pillow
-    try:
-        outline_render_color_rgb = ImageColor.getrgb(outline_color_str_hex)
-    except ValueError:
-        # Fallback if the color string is invalid (though Typer might catch some upstream)
-        print(f"Warning: Invalid outline color string '{outline_color_str_hex}' for raster. Defaulting to blue.")
-        outline_render_color_rgb = (102, 204, 255) # Original hardcoded blue
-
-    font_path_str = str(font_path) if font_path else None
-
-    for region_primitive in primitives:
-        # Draw outlines
-        for contour_points_list in region_primitive.get("outline", []):
-            if len(contour_points_list) > 1:
-                 draw.line(contour_points_list, fill=outline_render_color_rgb, width=1) 
-            elif contour_points_list:
-                 draw.point(contour_points_list[0], fill=outline_render_color_rgb)        
-
-        # Draw text labels
-        for label_data in region_primitive["labels"]:
-            default_render_font_size = label_data.get("font_size", 10) 
-            font_to_use = get_font_for_label(label_data, font_path_str, default_render_font_size)
-            lx, ly = label_data["position"]
-            text_value = str(label_data["value"])
-            
-            # This is the y-coordinate around which "mm" anchor should center vertically
-            effective_y_center_for_anchor = float(ly) - additional_nudge_pixels_up 
-            
-            try:
-                # Attempt to use "mm" (middle-middle) anchor if available
-                draw.text((float(lx), effective_y_center_for_anchor), text_value,
-                          font=font_to_use, fill=label_text_color, anchor="mm") 
-            except (TypeError, AttributeError, ValueError): # Fallback for older Pillow or if anchor="mm" fails
-                # Manually calculate position to simulate middle anchor
-                text_width, text_height = 0, 0
-                try: # Try getbbox first (Pillow 9.2.0+)
-                    bbox_pil = font_to_use.getbbox(text_value)
-                    text_width = bbox_pil[2] - bbox_pil[0]
-                    text_height = bbox_pil[3] - bbox_pil[1]
-                except AttributeError: # Fallback to textbbox (older Pillow)
-                    try:
-                        bbox_pil = draw.textbbox((0,0), text_value, font=font_to_use) # x,y don't matter for textbbox for size
-                        text_width = bbox_pil[2] - bbox_pil[0]
-                        text_height = bbox_pil[3] - bbox_pil[1]
-                    except AttributeError: # Ultimate fallback if font methods fail
-                         font_sz_fallback = label_data.get("font_size", 10)
-                         text_width = font_sz_fallback * len(text_value) * 0.6 # Rough estimate
-                         text_height = font_sz_fallback # Rough estimate
-                
-                # Calculate top-left for drawing
-                draw_x = float(lx) - (text_width / 2.0)
-                draw_y = effective_y_center_for_anchor - (text_height / 2.0)
-                
-                draw.text((draw_x, draw_y), text_value,
-                          font=font_to_use, fill=label_text_color) 
-    return output_img
-
-def blobbify_primitives(primitives, img_shape, min_blob_area, max_blob_area, fixed_font_size, interpolate_contours=True):
-    h, w = img_shape
-    new_primitives = []
-    processed_masks_for_blobs = []
-    region_id_counter = 0
-    for region_primitive in primitives:
-        color = region_primitive["color"]
-        outlines = region_primitive.get("outline", [])
-        if not outlines: continue
-        mask_img = Image.new("1", (w, h), 0)
-        draw_mask = ImageDraw.Draw(mask_img)
-        for contour in outlines:
-            if contour and len(contour) > 1:
-                draw_mask.polygon(contour, outline=1, fill=1)
-        current_region_mask = xp.array(mask_img, dtype=xp.uint8)
-        if not xp.any(current_region_mask): continue
-        blobs = blobbify_region(current_region_mask, min_blob_area, max_blob_area)
-        for blob_mask_array in blobs:
-            if not xp.any(blob_mask_array): continue
-            if xp.__name__ == 'cupy':
-                blob_mask_for_sklabel_np = xp.asnumpy(blob_mask_array)
-            else:
-                blob_mask_for_sklabel_np = blob_mask_array
-            sub_labeled_array_np = sklabel(blob_mask_for_sklabel_np, connectivity=1)
-            props_for_loop = regionprops(sub_labeled_array_np)
-            for sub_region_props in props_for_loop:
-                area = sub_region_props.area
-                current_sub_mask_np_comparison = (sub_labeled_array_np == sub_region_props.label)
-                current_sub_mask = xp.asarray(current_sub_mask_np_comparison, dtype=xp.uint8)
-                if area < 1: continue
-                mask_entry = {
-                    "mask": current_sub_mask, "area": area, "color": color,
-                    "palette_index": region_primitive["palette_index"],
-                    "region_id": region_id_counter,
-                }
-                processed_masks_for_blobs.append(mask_entry)
-                region_id_counter += 1
-    final_kept_blobs = []
-    used_blob_ids = set()
-    temp_small_blobs = []
-    for blob_info in processed_masks_for_blobs:
-        if blob_info["area"] >= min_blob_area:
-            final_kept_blobs.append(blob_info)
-            used_blob_ids.add(blob_info["region_id"])
-        else:
-            temp_small_blobs.append(blob_info)
-    for small_blob_info in temp_small_blobs:
-        if small_blob_info["region_id"] in used_blob_ids: continue
-        current_mask_small_blob = small_blob_info["mask"] # Renamed for clarity
-        dilated_mask = ndi_xp.binary_dilation(current_mask_small_blob, iterations=1, brute_force=True)
-        best_match_target = None
-        potential_merge_targets = []
-        # Iterate over a combined list of already kept large blobs and other small, unused blobs
-        candidate_targets = final_kept_blobs + [
-            b for b in temp_small_blobs 
-            if b["region_id"] != small_blob_info["region_id"] and b["region_id"] not in used_blob_ids
-        ]
-        for target_blob_info in candidate_targets:
-            # No need to check target_blob_info["region_id"] == small_blob_info["region_id"] here due to list comprehension
-            if xp.any(dilated_mask & target_blob_info["mask"]):
-                potential_merge_targets.append(target_blob_info)
-        
-        same_color_targets = [t for t in potential_merge_targets if t["palette_index"] == small_blob_info["palette_index"]]
-        other_color_targets = [t for t in potential_merge_targets if t["palette_index"] != small_blob_info["palette_index"]]
-        if same_color_targets:
-            best_match_target = max(same_color_targets, key=lambda t: t["area"])
-        elif other_color_targets:
-            best_match_target = max(other_color_targets, key=lambda t: t["area"])
-        
-        if best_match_target:
-            target_to_update = None
-            # Find the actual list (final_kept_blobs or temp_small_blobs) and update the item
-            found_in_kept = False
-            for i, k_blob in enumerate(final_kept_blobs):
-                if k_blob["region_id"] == best_match_target["region_id"]:
-                    final_kept_blobs[i]["mask"] = ((final_kept_blobs[i]["mask"] | current_mask_small_blob) > 0).astype(xp.uint8)
-                    final_kept_blobs[i]["area"] = xp.sum(final_kept_blobs[i]["mask"])
-                    target_to_update = final_kept_blobs[i] # Reference for logging or further checks
-                    found_in_kept = True
-                    break
-            if not found_in_kept:
-                for i, t_blob in enumerate(temp_small_blobs):
-                    if t_blob["region_id"] == best_match_target["region_id"]:
-                        temp_small_blobs[i]["mask"] = ((temp_small_blobs[i]["mask"] | current_mask_small_blob) > 0).astype(xp.uint8)
-                        temp_small_blobs[i]["area"] = xp.sum(temp_small_blobs[i]["mask"])
-                        target_to_update = temp_small_blobs[i]
-                        break
-            
-            if target_to_update: # If a merge happened
-                used_blob_ids.add(small_blob_info["region_id"]) # Mark small blob as merged
-            else: # Failsafe if target somehow wasn't found in lists (should not happen)
-                if small_blob_info["region_id"] not in used_blob_ids: 
-                    final_kept_blobs.append(small_blob_info)
-                    used_blob_ids.add(small_blob_info["region_id"])
-        else: # No neighbor to merge with
-            if small_blob_info["region_id"] not in used_blob_ids:
-                 final_kept_blobs.append(small_blob_info)
-                 used_blob_ids.add(small_blob_info["region_id"])
-
-    # Consolidate: start with blobs that were initially large enough or grew large enough in temp_small_blobs
-    # Then filter by min_blob_area
-    consolidated_blobs = [b for b in final_kept_blobs if b["region_id"] not in used_blob_ids or b["area"] >= min_blob_area]
-    for b_info in temp_small_blobs: # Check small blobs that might have grown by merging
-        if b_info["region_id"] not in used_blob_ids and b_info["area"] >= min_blob_area:
-            consolidated_blobs.append(b_info)
-            # No need to add to used_blob_ids here, as this is final collection
-
-    seen_ids_final = set()
-    final_blobs_for_primitives = []
-    for b in consolidated_blobs: # Renamed from final_blobs_for_primitives_pass1
-        current_mask_sum = xp.sum(b["mask"]) # Get current sum
-        if b["region_id"] not in seen_ids_final and current_mask_sum >= min_blob_area : 
-            b["area"] = current_mask_sum # Ensure area field is up-to-date
-            final_blobs_for_primitives.append(b)
-            seen_ids_final.add(b["region_id"])
-
-    for blob_data in final_blobs_for_primitives:
-        current_blob_mask = blob_data["mask"]
-        # Area has been updated just before this loop, so blob_data["area"] is current
-        if not xp.any(current_blob_mask) or blob_data["area"] < min_blob_area : continue # Re-check area
-        if xp.__name__ == 'cupy':
-            current_blob_mask_np = xp.asnumpy(current_blob_mask)
-        else:
-            current_blob_mask_np = current_blob_mask
-        contours_list_np = find_contours(current_blob_mask_np, level=0.5)
-        if not contours_list_np: continue
-        dense_outlines = []
-        for contour_path in contours_list_np:
-            if contour_path.ndim != 2 or contour_path.shape[1] != 2: continue 
-            flipped_path = [(x, y) for y, x in contour_path] 
-            dense_path = interpolate_contour(flipped_path, step=0.5) if interpolate_contours else flipped_path
-            outline_coords = [(int(xf), int(yf)) for xf, yf in dense_path if 0 <= int(xf) < w and 0 <= int(yf) < h]
-            if outline_coords and len(outline_coords) > 1:
-                dense_outlines.append(outline_coords)
-        if not dense_outlines: continue
-        sx, sy = find_stable_label_pixel(current_blob_mask)
-        label_obj = make_label(
-            sx, sy, blob_data["palette_index"], fixed_font_size, 
-            region_area=blob_data["area"] # Use the updated area
-        )
-        new_primitives.append({
-            "outline": dense_outlines, "labels": [label_obj],
-            "region_id": f'blob_{blob_data["region_id"]}', "color": blob_data["color"],
-            "palette_index": blob_data["palette_index"],
-        })
-    return new_primitives
-
-def _check_label_fit_percentage(
-    label_to_check: dict,
-    region_mask_for_fit: xp.ndarray,
-    img_width: int,
-    img_height: int,
-    font_path_str_for_fit: Optional[str],
-    dummy_draw_context_for_fit: ImageDraw.ImageDraw,
-    nudge_for_fit: float
-) -> float:
-    """Helper function to calculate the percentage of a label's bbox outside the region_mask."""
-    # Ensure font_size is an int for ImageFont
-    font_size_for_check = int(label_to_check.get("font_size", 10)) # Default to 10 if missing
-    label_data_for_font = label_to_check.copy()
-    label_data_for_font["font_size"] = font_size_for_check # Ensure it's using the int value
-
-    font_obj = get_font_for_label(label_data_for_font, font_path_str_for_fit, font_size_for_check)
-    l_bbox_x1, l_bbox_y1, l_bbox_x2, l_bbox_y2 = calculate_label_screen_bbox(
-        label_to_check, font_obj, dummy_draw_context_for_fit, nudge_for_fit
-    )
-    pixels_in_bbox_total = 0
-    pixels_in_bbox_and_region_mask = 0
-    scan_x_start = max(0, int(math.floor(l_bbox_x1)))
-    scan_x_end = min(img_width, int(math.ceil(l_bbox_x2)))
-    scan_y_start = max(0, int(math.floor(l_bbox_y1)))
-    scan_y_end = min(img_height, int(math.ceil(l_bbox_y2)))
-
-    percentage_outside = 100.0
-    if scan_x_start < scan_x_end and scan_y_start < scan_y_end:
-        for y_scan in range(scan_y_start, scan_y_end):
-            for x_scan in range(scan_x_start, scan_x_end):
-                if (l_bbox_x1 <= x_scan + 0.5 < l_bbox_x2 and
-                    l_bbox_y1 <= y_scan + 0.5 < l_bbox_y2):
-                    pixels_in_bbox_total += 1
-                    if region_mask_for_fit[y_scan, x_scan]: # Check on xp array
-                        pixels_in_bbox_and_region_mask += 1
-        if pixels_in_bbox_total > 0:
-            percentage_outside = (1.0 - (pixels_in_bbox_and_region_mask / float(pixels_in_bbox_total))) * 100.0
-    return percentage_outside
-
-
-def collect_region_primitives(
-        input_path, palette, font_size=None, font_path: Optional[Path] = None, # Use Path for font_path
-        tile_spacing=None,
-        min_region_area=50,
-        label_strategy="diagonal",
-        small_region_label_strategy="stable",
-        additional_nudge_pixels_up=0,
-        interpolate_contours=True,
-        min_font_size_for_scaling: int = 6,
-        enable_font_scaling: bool = True # New parameter for toggling
-        ):
-    image = Image.open(input_path) # No convert("RGB") here, let downstream handle if needed or ensure input is RGB
-    img_data = xp.array(image.convert("RGB")) # Convert to RGB before making xp array
-    height, width = img_data.shape[:2]
-    primitives = []
-    region_id_counter = 0
-    dummy_img_for_bbox_calc = Image.new("L", (1,1)) # Greyscale is fine for bbox
-    dummy_draw_context = ImageDraw.Draw(dummy_img_for_bbox_calc)
-    
-    # Convert font_path (Path object) to string for os.path.isfile and ImageFont
-    font_path_str = str(font_path) if font_path and isinstance(font_path, Path) else None
-
-    base_font_size_for_calc = font_size if font_size is not None else 10
-    representative_text = "8"
-    if palette is not None and len(palette) > 0:
-        max_idx = len(palette) -1 # Max index in the palette
-        if max_idx < 10: representative_text = "8"
-        elif max_idx < 100: representative_text = "88"
-        else: representative_text = "888"
-
-    font_for_measurement = None
-    if font_path_str and os.path.isfile(font_path_str): # Check if string path is a file
-        try: font_for_measurement = ImageFont.truetype(font_path_str, base_font_size_for_calc)
-        except IOError: pass # Font file issue, will fallback
-    if font_for_measurement is None: # Fallback to default system font
-        try: font_for_measurement = ImageFont.load_default(size=base_font_size_for_calc)
-        except TypeError: font_for_measurement = ImageFont.load_default() # Older Pillow
-        # except AttributeError: font_for_measurement = ImageFont.load_default() # Pillow 10+
-
-    label_w_est, label_h_est = 0,0 # Initialize
-    try:
-        if hasattr(font_for_measurement, 'getbbox'): # Pillow 9.2.0+
-             # For getbbox, text is drawn starting at (0,0) by default convention for measurement
-            text_bbox_m = font_for_measurement.getbbox(representative_text)
-        else: # Older Pillow using textbbox
-            text_bbox_m = dummy_draw_context.textbbox((0,0), representative_text, font=font_for_measurement)
-        label_w_est = text_bbox_m[2] - text_bbox_m[0]
-        label_h_est = text_bbox_m[3] - text_bbox_m[1]
-    except (AttributeError, TypeError): # Further fallback if font issues
-        label_w_est = base_font_size_for_calc * 0.6 * len(representative_text) # Rough estimate
-        label_h_est = base_font_size_for_calc # Rough estimate
-
-    label_w_est = max(1, label_w_est); label_h_est = max(1, label_h_est)
-    dynamic_min_area_for_font = (label_w_est * label_h_est) * 2.5 # Heuristic factor
-    dynamic_min_area_for_font = max(dynamic_min_area_for_font, 25) # Absolute floor for dynamic calc
-    
-    # actual_min_filter_area is the larger of user-provided min_region_area (or its default 50)
-    # and the dynamically calculated area needed for a label.
-    actual_min_filter_area = max(min_region_area, int(dynamic_min_area_for_font))
-
-    for idx, color_rgb_val in enumerate(palette):
-        color_val_on_device = xp.asarray(color_rgb_val, dtype=img_data.dtype)
-        mask = xp.all(img_data == color_val_on_device.reshape(1, 1, 3), axis=-1).astype(xp.uint8)
-        if not xp.any(mask): continue
-
-        labeled_array_on_device: xp.ndarray
-        num_features: int
-        structure_4conn = xp.array([[0,1,0],[1,1,1],[0,1,0]], dtype=bool)
-        
-        if GPU_ENABLED:
-             labeled_array_on_device, num_features = ndi_xp.label(mask, structure=structure_4conn)
-        else:
-             labeled_array_on_device, num_features = ndi_xp.label(mask, structure=structure_4conn) # SciPy also accepts structure
-
-        if num_features == 0: continue
-        
-        labeled_array_for_regionprops_np: np.ndarray = xp.asnumpy(labeled_array_on_device) if GPU_ENABLED else labeled_array_on_device
-        
-        for region_props in regionprops(labeled_array_for_regionprops_np):
-            if region_props.area < actual_min_filter_area: continue
-            # Skip if region is essentially the whole image (background-like)
-            if region_props.area > 0.95 * (width * height) : continue # Example threshold
-            
-            region_mask = (labeled_array_on_device == region_props.label).astype(xp.uint8)
-            
-            region_mask_for_contours_np = xp.asnumpy(region_mask) if GPU_ENABLED else region_mask
-            contours = find_contours(region_mask_for_contours_np, level=0.5)
-            if not contours: continue
-
-            minr, minc, maxr, maxc = region_props.bbox
-            outlines: List[List[Tuple[int, int]]] = [] # Type hint
-            for contour_path_np in contours: # contour_path is a NumPy array
-                if contour_path_np.ndim != 2 or contour_path_np.shape[1] != 2: continue
-                # find_contours returns (row, col) which is (y, x)
-                flipped_path = [(x, y) for y, x in contour_path_np] 
-                dense_path = interpolate_contour(flipped_path, step=0.5) if interpolate_contours else flipped_path
-                # Ensure coordinates are integers and within canvas bounds
-                outline_coords = [(int(xf), int(yf)) for xf, yf in dense_path if 0 <= int(xf) < width and 0 <= int(yf) < height]
-                if outline_coords and len(outline_coords) > 1: # Need at least 2 points for a line
-                    outlines.append(outline_coords)
-            if not outlines: continue
-
-            local_font_size = font_size if font_size is not None else 10
-            local_spacing_for_diagonal = tile_spacing or max(8, min(maxc - minc, maxr - minr) // 4)
-            local_spacing_for_diagonal = max(1, local_spacing_for_diagonal) # Ensure at least 1
-            
-            final_labels_for_primitive: List[dict] = [] # Labels that pass all checks for this primitive
-            
-            # Determine which labeling strategy to use for this specific region
-            region_width_bbox = maxc - minc 
-            region_height_bbox = maxr - minr
-            use_fallback_strategy = (region_width_bbox < local_spacing_for_diagonal or 
-                                   region_height_bbox < local_spacing_for_diagonal)
-            current_label_strategy_for_region = label_strategy
-            if use_fallback_strategy: 
-                current_label_strategy_for_region = small_region_label_strategy
-
-            # --- Generate and Process Labels based on Strategy ---
-            if current_label_strategy_for_region == "stable":
-                sx_local, sy_local = find_stable_label_pixel(region_mask)
-                label_candidate = make_label(sx_local, sy_local, idx, local_font_size, region_props.area)
-                
-                initial_percentage_outside = _check_label_fit_percentage(
-                    label_candidate, region_mask, width, height, font_path_str, dummy_draw_context, additional_nudge_pixels_up
-                )
-
-                if initial_percentage_outside <= 25.0: # Fits with original font size
-                    final_labels_for_primitive.append(label_candidate)
-                elif enable_font_scaling: # Doesn't fit, AND font scaling is enabled for stable strategy
-                    best_fit_scaled_label = None
-                    # Start one step down from local_font_size, down to min_font_size_for_scaling
-                    for test_font_size in range(local_font_size - 1, min_font_size_for_scaling - 1, -1):
-                        if test_font_size <= 0: continue # Safety, should be caught by min_font_size_for_scaling >=1
-                        
-                        current_label_attempt = label_candidate.copy() # Use original candidate position
-                        current_label_attempt["font_size"] = test_font_size
-                        
-                        percentage_outside_scaled = _check_label_fit_percentage(
-                            current_label_attempt, region_mask, width, height, font_path_str, dummy_draw_context, additional_nudge_pixels_up
-                        )
-                        if percentage_outside_scaled <= 25.0: # Fit condition
-                            best_fit_scaled_label = current_label_attempt
-                            break # Found a fit, no need to try smaller fonts
-                    if best_fit_scaled_label:
-                        final_labels_for_primitive.append(best_fit_scaled_label)
-                # If enable_font_scaling is False and initial fit failed, label is not added.
-
-            elif current_label_strategy_for_region == "centroid":
-                cy_global, cx_global = int(region_props.centroid[0]), int(region_props.centroid[1])
-                label_candidate = make_label(cx_global, cy_global, idx, local_font_size, region_props.area)
-                percentage_outside = _check_label_fit_percentage(
-                    label_candidate, region_mask, width, height, font_path_str, dummy_draw_context, additional_nudge_pixels_up
-                )
-                if percentage_outside <= 25.0:
-                    final_labels_for_primitive.append(label_candidate)
-
-            elif current_label_strategy_for_region == "diagonal":
-                temp_diagonal_candidates: List[dict] = []
-                row_is_offset = False
-                for y_coord in range(minr, maxr, local_spacing_for_diagonal):
-                    current_x_offset = local_spacing_for_diagonal // 2 if row_is_offset else 0
-                    for x_base_grid in range(minc, maxc, local_spacing_for_diagonal):
-                        actual_x_coord = x_base_grid + current_x_offset
-                        if not (0 <= actual_x_coord < width and 0 <= y_coord < height): continue
-                        if region_mask[y_coord, actual_x_coord]: # Check on xp array
-                            temp_diagonal_candidates.append(
-                                make_label(actual_x_coord, y_coord, idx, local_font_size, region_props.area)
-                            )
-                    row_is_offset = not row_is_offset
-                
-                # Apply standard elision to each diagonal candidate (no iterative scaling here)
-                for label_candidate_diag in temp_diagonal_candidates:
-                    percentage_outside = _check_label_fit_percentage(
-                        label_candidate_diag, region_mask, width, height, font_path_str, dummy_draw_context, additional_nudge_pixels_up
-                    )
-                    if percentage_outside <= 25.0:
-                        final_labels_for_primitive.append(label_candidate_diag)
-            
-            # If current_label_strategy_for_region was "none", final_labels_for_primitive remains empty.
-            
-            if outlines and final_labels_for_primitive: # Check if any labels survived for this region
-                 primitives.append(dict(
-                    outline=outlines, labels=final_labels_for_primitive, region_id=region_id_counter,
-                    color=tuple(int(c) for c in color_rgb_val), palette_index=idx,
-                ))
-            region_id_counter += 1
-    return primitives
-=======
 from skimage.measure import regionprops, find_contours
 from skimage.measure import label as sklabel
 from PIL import Image, ImageDraw, ImageFont, ImageColor
@@ -1575,5 +784,4 @@
                 "palette_index": region_data['palette_index'],
             })
             
-    return final_primitives
->>>>>>> 96c969c1
+    return final_primitives